--- conflicted
+++ resolved
@@ -11,14 +11,6 @@
 import argparse
 import os
 
-<<<<<<< HEAD
-default_pulsar_host = os.getenv("PULSAR_HOST", 'pulsar://localhost:6650')
-default_pulsar_api_key = os.getenv("PULSAR_API_KEY", None)
-
-def show_graph(pulsar, pulsar_api_key=None):
-
-    tq = TriplesQueryClient(pulsar_host=pulsar, pulsar_api_key=pulsar_api_key)
-=======
 from trustgraph.api import Api, Uri
 
 default_url = os.getenv("TRUSTGRAPH_URL", 'http://localhost:8088/')
@@ -26,7 +18,6 @@
 default_collection = 'default'
 
 def show_graph(url, user, collection):
->>>>>>> e99c0ac2
 
     api = Api(url)
 
@@ -90,25 +81,15 @@
         help=f'Collection ID (default: {default_collection})'
     )
     
-    parser.add_argument(
-        '--pulsar-api-key',
-        default=default_pulsar_api_key,
-        help=f'Pulsar API key',
-    )
-    
     args = parser.parse_args()
 
     try:
 
-<<<<<<< HEAD
-        show_graph(args.pulsar_host, pulsar_api_key=args.pulsar_api_key)
-=======
         show_graph(
             url=args.api_url,
             user=args.user,
             collection=args.collection
         )
->>>>>>> e99c0ac2
 
     except Exception as e:
 
