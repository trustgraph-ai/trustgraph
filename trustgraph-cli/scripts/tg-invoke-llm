--- conflicted
+++ resolved
@@ -10,21 +10,11 @@
 import json
 from trustgraph.api import Api
 
-<<<<<<< HEAD
-default_pulsar_host = os.getenv("PULSAR_HOST", 'pulsar://localhost:6650')
-default_pulsar_api_key = os.getenv("PULSAR_API_KEY", None)
-
-
-def query(pulsar_host, system, prompt, pulsar_api_key=None):
-
-    cli = LlmClient(pulsar_host=pulsar_host, pulsar_api_key=pulsar_api_key)
-=======
 default_url = os.getenv("TRUSTGRAPH_URL", 'http://localhost:8088/')
 
 def query(url, system, prompt):
 
     api = Api(url)
->>>>>>> e99c0ac2
 
     resp = api.text_completion(system=system, prompt=prompt)
 
@@ -54,13 +44,6 @@
         nargs=1,
         help='LLM prompt e.g. What is 2 + 2?',
     )
-    
-    parser.add_argument(
-        '--pulsar-api-key',
-        default=default_pulsar_api_key,
-        help=f'Pulsar API key',
-    )
-
 
     args = parser.parse_args()
 
@@ -70,7 +53,6 @@
             url=args.url,
             system=args.system[0],
             prompt=args.prompt[0],
-            pulsar_api_key=args.pulsar_api_key,
         )
 
     except Exception as e:
