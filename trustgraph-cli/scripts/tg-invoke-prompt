--- conflicted
+++ resolved
@@ -14,21 +14,11 @@
 import json
 from trustgraph.api import Api
 
-<<<<<<< HEAD
-default_pulsar_host = os.getenv("PULSAR_HOST", 'pulsar://localhost:6650')
-default_pulsar_api_key = os.getenv("PULSAR_API_KEY", None)
-
-
-def query(pulsar_host, template_id, variables, pulsar_api_key=None):
-
-    cli = PromptClient(pulsar_host=pulsar_host, pulsar_api_key=pulsar_api_key)
-=======
 default_url = os.getenv("TRUSTGRAPH_URL", 'http://localhost:8088/')
 
 def query(url, template_id, variables):
 
     api = Api(url)
->>>>>>> e99c0ac2
 
     resp = api.prompt(id=template_id, variables=variables)
 
@@ -65,13 +55,6 @@
 specified multiple times''',
     )
 
-    
-    parser.add_argument(
-        '--pulsar-api-key',
-        default=default_pulsar_api_key,
-        help=f'Pulsar API key',
-    )
-
     args = parser.parse_args()
 
     variables = {}
@@ -90,7 +73,6 @@
             url=args.url,
             template_id=args.id[0],
             variables=variables,
-            pulsar_api_key=args.pulsar_api_key,
         )
 
     except Exception as e:
