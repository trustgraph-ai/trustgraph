--- conflicted
+++ resolved
@@ -12,14 +12,7 @@
 import json
 from websockets.asyncio.client import connect
 
-<<<<<<< HEAD
-from trustgraph.clients.agent_client import AgentClient
-
-default_pulsar_host = os.getenv("PULSAR_HOST", 'pulsar://localhost:6650')
-default_pulsar_api_key = os.getenv("PULSAR_API_KEY", None)
-=======
 default_url = os.getenv("TRUSTGRAPH_URL", 'ws://localhost:8088/')
->>>>>>> e99c0ac2
 default_user = 'trustgraph'
 default_collection = 'default'
 
@@ -36,14 +29,6 @@
     )
     print(out)
 
-<<<<<<< HEAD
-def query(
-        pulsar_host, query, user, collection,
-        plan=None, state=None, verbose=False, pulsar_api_key=None
-):
-
-    am = AgentClient(pulsar_host=pulsar_host, pulsar_api_key=pulsar_api_key)
-=======
 async def question(
         url, question, user, collection,
         plan=None, state=None, verbose=False
@@ -53,7 +38,6 @@
         url += "/"
 
     url = url + "api/v1/socket"
->>>>>>> e99c0ac2
 
     if verbose:
         output(wrap(question), "\U00002753 ")
@@ -153,28 +137,11 @@
         action="store_true",
         help=f'Output thinking/observations'
     )
-    
-    parser.add_argument(
-        '--pulsar-api-key',
-        default=default_pulsar_api_key,
-        help=f'Pulsar API key',
-    )
 
     args = parser.parse_args()
 
     try:
 
-<<<<<<< HEAD
-        query(
-            pulsar_host=args.pulsar_host,
-            query=args.query,
-            user=args.user,
-            collection=args.collection,
-            plan=args.plan,
-            state=args.state,
-            verbose=args.verbose,
-            pulsar_api_key=args.pulsar_api_key,
-=======
         asyncio.run(
             question(
                 url=args.url,
@@ -185,7 +152,6 @@
                 state=args.state,
                 verbose=args.verbose,
             )
->>>>>>> e99c0ac2
         )
 
     except Exception as e:
