#!/usr/bin/env python3

"""
Connects to the graph query service and dumps all graph edges.
"""

import argparse
import os
from trustgraph.api import Api

<<<<<<< HEAD
default_pulsar_host = os.getenv("PULSAR_HOST", 'pulsar://localhost:6650')
default_pulsar_api_key = os.getenv("PULSAR_API_KEY", None)
default_user = 'trustgraph'
default_collection = 'default'

def show_graph(pulsar, user, collection, pulsar_api_key=None):

    tq = TriplesQueryClient(pulsar_host=pulsar, pulsar_api_key=pulsar_api_key)
=======
default_url = os.getenv("TRUSTGRAPH_URL", 'http://localhost:8088/')
default_user = 'trustgraph'
default_collection = 'default'

def show_graph(url, user, collection):

    api = Api(url)
>>>>>>> e99c0ac2

    rows = api.triples_query(
#         user=user, collection=collection,
        s=None, p=None, o=None, limit=10_000,
    )

    for row in rows:
        print(row.s, row.p, row.o)

def main():

    parser = argparse.ArgumentParser(
        prog='tg-graph-show',
        description=__doc__,
    )

    parser.add_argument(
        '-u', '--api-url',
        default=default_url,
        help=f'API URL (default: {default_url})',
    )

    parser.add_argument(
        '-U', '--user',
        default=default_user,
        help=f'User ID (default: {default_user})'
    )

    parser.add_argument(
        '-C', '--collection',
        default=default_collection,
        help=f'Collection ID (default: {default_collection})'
    )
        
    parser.add_argument(
        '--pulsar-api-key',
        default=default_pulsar_api_key,
        help=f'Pulsar API key',
    )
    
    args = parser.parse_args()

    try:

        show_graph(
            url=args.api_url,
            user=args.user,
            collection=args.collection,
            pulsar_api_key=args.pulsar_api_key,
        )

    except Exception as e:

        print("Exception:", e, flush=True)

main()
<|MERGE_RESOLUTION|>--- conflicted
+++ resolved
@@ -8,16 +8,6 @@
 import os
 from trustgraph.api import Api
 
-<<<<<<< HEAD
-default_pulsar_host = os.getenv("PULSAR_HOST", 'pulsar://localhost:6650')
-default_pulsar_api_key = os.getenv("PULSAR_API_KEY", None)
-default_user = 'trustgraph'
-default_collection = 'default'
-
-def show_graph(pulsar, user, collection, pulsar_api_key=None):
-
-    tq = TriplesQueryClient(pulsar_host=pulsar, pulsar_api_key=pulsar_api_key)
-=======
 default_url = os.getenv("TRUSTGRAPH_URL", 'http://localhost:8088/')
 default_user = 'trustgraph'
 default_collection = 'default'
@@ -25,7 +15,6 @@
 def show_graph(url, user, collection):
 
     api = Api(url)
->>>>>>> e99c0ac2
 
     rows = api.triples_query(
 #         user=user, collection=collection,
@@ -59,12 +48,6 @@
         default=default_collection,
         help=f'Collection ID (default: {default_collection})'
     )
-        
-    parser.add_argument(
-        '--pulsar-api-key',
-        default=default_pulsar_api_key,
-        help=f'Pulsar API key',
-    )
     
     args = parser.parse_args()
 
