--- conflicted
+++ resolved
@@ -30,32 +30,9 @@
             user,
             collection,
             metadata,
-            pulsar_api_key=None,
     ):
-<<<<<<< HEAD
-        
-        if pulsar_api_key:
-            auth = pulsar.AuthenticationToken(pulsar_api_key)
-            self.client = pulsar.Client(
-				pulsar_host,
-				authentication=auth,
-				logger=pulsar.ConsoleLogger(log_level.to_pulsar())
-            )
-        else:
-            self.client = pulsar.Client(
-            pulsar_host,
-            logger=pulsar.ConsoleLogger(log_level.to_pulsar())
-            )
-            
-        self.producer = self.client.create_producer(
-            topic=output_queue,
-            schema=JsonSchema(Document),
-            chunking_enabled=True,
-        )
-=======
 
         self.api = Api(url)
->>>>>>> e99c0ac2
 
         self.user = user
         self.collection = collection
@@ -98,31 +75,12 @@
         description=__doc__,
     )
 
-<<<<<<< HEAD
-    default_pulsar_host = os.getenv("PULSAR_HOST", 'pulsar://localhost:6650')
-    default_pulsar_api_key = os.getenv("PULSAR_API_KEY", None)
-    default_output_queue = document_ingest_queue
-
-    parser.add_argument(
-        '-p', '--pulsar-host',
-        default=default_pulsar_host,
-        help=f'Pulsar host (default: {default_pulsar_host})',
-    )
-    
-    parser.add_argument(
-        '--pulsar-api-key',
-        default=default_pulsar_api_key,
-        help=f'Pulsar API key',
-    )
-
-=======
->>>>>>> e99c0ac2
     parser.add_argument(
         '-u', '--url',
         default=default_url,
         help=f'API URL (default: {default_url})',
     )
-
+    
     parser.add_argument(
         '-U', '--user',
         default=default_user,
@@ -220,13 +178,7 @@
                 )
 
             p = Loader(
-<<<<<<< HEAD
-                pulsar_host=args.pulsar_host,
-                pulsar_api_key=args.pulsar_api_key,
-                output_queue=args.output_queue,
-=======
                 url=args.url,
->>>>>>> e99c0ac2
                 user=args.user,
                 collection=args.collection,
                 metadata=document,
