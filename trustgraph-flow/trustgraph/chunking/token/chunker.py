
"""
Simple decoder, accepts text documents on input, outputs chunks from the
as text as separate output objects.
"""

import logging
from langchain_text_splitters import TokenTextSplitter
from prometheus_client import Histogram

from ... schema import TextDocument, Chunk
from ... base import ChunkingService, ConsumerSpec, ProducerSpec

# Module logger
logger = logging.getLogger(__name__)

default_ident = "chunker"

class Processor(ChunkingService):

    def __init__(self, **params):

        id = params.get("id", default_ident)
        chunk_size = params.get("chunk_size", 250)
        chunk_overlap = params.get("chunk_overlap", 15)
        
        super(Processor, self).__init__(
            **params | { "id": id }
        )

        # Store default values for parameter override
        self.default_chunk_size = chunk_size
        self.default_chunk_overlap = chunk_overlap

        if not hasattr(__class__, "chunk_metric"):
            __class__.chunk_metric = Histogram(
                'chunk_size', 'Chunk size',
                ["id", "flow"],
                buckets=[100, 160, 250, 400, 650, 1000, 1600,
                         2500, 4000, 6400, 10000, 16000]
            )

        self.text_splitter = TokenTextSplitter(
            encoding_name="cl100k_base",
            chunk_size=chunk_size,
            chunk_overlap=chunk_overlap,
        )

        self.register_specification(
            ConsumerSpec(
                name = "input",
                schema = TextDocument,
                handler = self.on_message,
            )
        )

        self.register_specification(
            ProducerSpec(
                name = "output",
                schema = Chunk,
            )
        )

        logger.info("Token chunker initialized")

    async def on_message(self, msg, consumer, flow):

        v = msg.value()
        logger.info(f"Chunking document {v.metadata.id}...")

        # Extract chunk parameters from flow (allows runtime override)
        chunk_size, chunk_overlap = await self.chunk_document(
            msg, consumer, flow,
            self.default_chunk_size,
            self.default_chunk_overlap
        )

<<<<<<< HEAD
=======
        # Convert to int if they're strings (flow parameters are always strings)
        if isinstance(chunk_size, str):
            chunk_size = int(chunk_size)
        if isinstance(chunk_overlap, str):
            chunk_overlap = int(chunk_overlap)

>>>>>>> 77fdec2c
        # Create text splitter with effective parameters
        text_splitter = TokenTextSplitter(
            encoding_name="cl100k_base",
            chunk_size=chunk_size,
            chunk_overlap=chunk_overlap,
        )

        texts = text_splitter.create_documents(
            [v.text.decode("utf-8")]
        )

        for ix, chunk in enumerate(texts):

            logger.debug(f"Created chunk of size {len(chunk.page_content)}")

            r = Chunk(
                metadata=v.metadata,
                chunk=chunk.page_content.encode("utf-8"),
            )

            __class__.chunk_metric.labels(
                id=consumer.id, flow=consumer.flow
            ).observe(len(chunk.page_content))

            await flow("output").send(r)

        logger.debug("Document chunking complete")

    @staticmethod
    def add_args(parser):

        ChunkingService.add_args(parser)

        parser.add_argument(
            '-z', '--chunk-size',
            type=int,
            default=250,
            help=f'Chunk size (default: 250)'
        )

        parser.add_argument(
            '-v', '--chunk-overlap',
            type=int,
            default=15,
            help=f'Chunk overlap (default: 15)'
        )

def run():

    Processor.launch(default_ident, __doc__)
<|MERGE_RESOLUTION|>--- conflicted
+++ resolved
@@ -75,15 +75,12 @@
             self.default_chunk_overlap
         )
 
-<<<<<<< HEAD
-=======
         # Convert to int if they're strings (flow parameters are always strings)
         if isinstance(chunk_size, str):
             chunk_size = int(chunk_size)
         if isinstance(chunk_overlap, str):
             chunk_overlap = int(chunk_overlap)
 
->>>>>>> 77fdec2c
         # Create text splitter with effective parameters
         text_splitter = TokenTextSplitter(
             encoding_name="cl100k_base",
