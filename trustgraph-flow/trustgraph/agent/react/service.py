--- conflicted
+++ resolved
@@ -160,17 +160,6 @@
             pulsar_api_key=self.pulsar_api_key,
         )
 
-<<<<<<< HEAD
-        self.llm = LlmClient(
-            subscriber=subscriber,
-            input_queue=text_completion_request_queue,
-            output_queue=text_completion_response_queue,
-            pulsar_host = self.pulsar_host,
-            pulsar_api_key=self.pulsar_api_key,
-        )
-
-=======
->>>>>>> e99c0ac2
         self.graph_rag = GraphRagClient(
             subscriber=subscriber,
             input_queue=graph_rag_request_queue,
