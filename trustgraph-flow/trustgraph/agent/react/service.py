--- conflicted
+++ resolved
@@ -106,13 +106,6 @@
                         impl = TextCompletionImpl
                         arguments = TextCompletionImpl.get_arguments()
                     elif impl_id == "mcp-tool":
-<<<<<<< HEAD
-                        impl = functools.partial(
-                            McpToolImpl, 
-                            mcp_tool_id=data.get("mcp-tool")
-                        )
-                        arguments = McpToolImpl.get_arguments()
-=======
                         # For MCP tools, arguments come from config (similar to prompt tools)
                         config_args = data.get("arguments", [])
                         arguments = [
@@ -128,7 +121,6 @@
                             mcp_tool_id=data.get("mcp-tool"),
                             arguments=arguments
                         )
->>>>>>> 6e9e2a11
                     elif impl_id == "prompt":
                         # For prompt tools, arguments come from config
                         config_args = data.get("arguments", [])
