
import logging
import json
import re

from . types import Action, Final

logger = logging.getLogger(__name__)

class AgentManager:

    def __init__(self, tools, additional_context=None):
        self.tools = tools
        self.additional_context = additional_context

    def parse_react_response(self, text):
        """Parse text-based ReAct response format.
        
        Expected format:
        Thought: [reasoning about what to do next]
        Action: [tool_name]
        Args: {
            "param": "value"
        }
        
        OR
        
        Thought: [reasoning about the final answer]
        Final Answer: [the answer]
        """
        if not isinstance(text, str):
            raise ValueError(f"Expected string response, got {type(text)}")
        
        # Remove any markdown code blocks that might wrap the response
        text = re.sub(r'^```[^\n]*\n', '', text.strip())
        text = re.sub(r'\n```$', '', text.strip())
            
        lines = text.strip().split('\n')
        
        thought = None
        action = None
        args = None
        final_answer = None
        
        i = 0
        while i < len(lines):
            line = lines[i].strip()
            
            # Parse Thought
            if line.startswith("Thought:"):
                thought = line[8:].strip()
                # Handle multi-line thoughts
                i += 1
                while i < len(lines):
                    next_line = lines[i].strip()
                    if next_line.startswith(("Action:", "Final Answer:", "Args:")):
                        break
                    thought += " " + next_line
                    i += 1
                continue
            
            # Parse Final Answer
            if line.startswith("Final Answer:"):
                final_answer = line[13:].strip()
                # Handle multi-line final answers (including JSON)
                i += 1
                
                # Check if the answer might be JSON
                if final_answer.startswith('{') or (i < len(lines) and lines[i].strip().startswith('{')):
                    # Collect potential JSON answer
                    json_text = final_answer if final_answer.startswith('{') else ""
                    brace_count = json_text.count('{') - json_text.count('}')
                    
                    while i < len(lines) and (brace_count > 0 or not json_text):
                        current_line = lines[i].strip()
                        if current_line.startswith(("Thought:", "Action:")) and brace_count == 0:
                            break
                        json_text += ("\n" if json_text else "") + current_line
                        brace_count += current_line.count('{') - current_line.count('}')
                        i += 1
                    
                    # Try to parse as JSON
                    # try:
                    #     final_answer = json.loads(json_text)
                    # except json.JSONDecodeError:
                    #     # Not valid JSON, treat as regular text
                    #     final_answer = json_text
                    final_answer = json_text
                else:
                    # Regular text answer
                    while i < len(lines):
                        next_line = lines[i].strip()
                        if next_line.startswith(("Thought:", "Action:")):
                            break
                        final_answer += " " + next_line
                        i += 1
                    
                # If we have a final answer, return Final object
                return Final(
                    thought=thought or "",
                    final=final_answer
                )
            
            # Parse Action
            if line.startswith("Action:"):
                action = line[7:].strip()
<<<<<<< HEAD
=======

                # Get rid of quotation prefix/suffix if present
                while action and action[0] == '"':
                    action = action[1:]

                while action and action[-1] == '"':
                    action = action[:-1]
>>>>>>> 6e9e2a11
            
            # Parse Args
            if line.startswith("Args:"):
                # Check if JSON starts on the same line
                args_on_same_line = line[5:].strip()
                if args_on_same_line:
                    args_text = args_on_same_line
                    brace_count = args_on_same_line.count('{') - args_on_same_line.count('}')
                else:
                    args_text = ""
                    brace_count = 0
                
                # Collect all lines that form the JSON arguments
                i += 1
                started = bool(args_on_same_line and '{' in args_on_same_line)
                
                while i < len(lines) and (not started or brace_count > 0):
                    current_line = lines[i]
                    args_text += ("\n" if args_text else "") + current_line
                    
                    # Count braces to determine when JSON is complete
                    for char in current_line:
                        if char == '{':
                            brace_count += 1
                            started = True
                        elif char == '}':
                            brace_count -= 1
                    
                    # If we've started and braces are balanced, we're done
                    if started and brace_count == 0:
                        break
                    
                    i += 1
                
                # Parse the JSON arguments
                try:
                    args = json.loads(args_text.strip())
                except json.JSONDecodeError as e:
                    logger.error(f"Failed to parse JSON arguments: {args_text}")
                    raise ValueError(f"Invalid JSON in Args: {e}")
            
            i += 1
        
        # If we have an action, return Action object
        if action:
            return Action(
                thought=thought or "",
                name=action,
                arguments=args or {},
                observation=""
            )
        
        # If we only have a thought but no action or final answer
        if thought and not action and not final_answer:
            raise ValueError(f"Response has thought but no action or final answer: {text}")
        
        raise ValueError(f"Could not parse response: {text}")

    async def reason(self, question, history, context):

        logger.debug(f"calling reason: {question}")

        tools = self.tools

        logger.debug("in reason")
        logger.debug(f"tools: {tools}")

        tool_names = ",".join([
            t for t in self.tools.keys()
        ])

        logger.debug(f"Tool names: {tool_names}")

        variables = {
            "question": question,
            "tools": [
                {
                    "name": tool.name,
                    "description": tool.description,
                    "arguments": [
                        {
                            "name": arg.name,
                            "type": arg.type,
                            "description": arg.description
                        }
                        for arg in tool.arguments
                    ]
                }
                for tool in self.tools.values()
            ],
            "context": self.additional_context,
            "question": question,
            "tool_names": tool_names,
            "history": [
                {
                    "thought": h.thought,
                    "action": h.name,
                    "arguments": h.arguments,
                    "observation": h.observation,
                }
                for h in history
            ]
        }

        logger.debug(f"Variables: {json.dumps(variables, indent=4)}")

        logger.info(f"prompt: {variables}")

        # Get text response from prompt service
        response_text = await context("prompt-request").agent_react(variables)

        logger.debug(f"Response text:\n{response_text}")

        logger.info(f"response: {response_text}")

        # Parse the text response
        try:
            result = self.parse_react_response(response_text)
            logger.info(f"Parsed result: {result}")
            return result
        except ValueError as e:
            logger.error(f"Failed to parse response: {e}")
            # Try to provide a helpful error message
            logger.error(f"Response was: {response_text}")
            raise RuntimeError(f"Failed to parse agent response: {e}")

    async def react(self, question, history, think, observe, context):

        logger.info(f"question: {question}")

        act = await self.reason(
            question = question,
            history = history,
            context = context,
        )
        logger.info(f"act: {act}")

        if isinstance(act, Final):

            await think(act.thought)
            return act

        else:

            await think(act.thought)

            logger.debug(f"ACTION: {act.name}")

            logger.debug(f"Tools: {self.tools.keys()}")

            if act.name in self.tools:
                action = self.tools[act.name]
            else:
                logger.debug(f"Tools: {self.tools}")
                raise RuntimeError(f"No action for {act.name}!")

            logger.debug(f"TOOL>>> {act}")

<<<<<<< HEAD
            resp = await action.implementation(context).invoke(
=======
            # Instantiate the tool implementation with context and config
            if action.config:
                tool_instance = action.implementation(context, **action.config)
            else:
                tool_instance = action.implementation(context)
            
            resp = await tool_instance.invoke(
>>>>>>> 6e9e2a11
                **act.arguments
            )

            if isinstance(resp, str):
                resp = resp.strip()
            else:
                resp = str(resp)
                resp = resp.strip()

            logger.info(f"resp: {resp}")

            await observe(resp)

            act.observation = resp

            logger.info(f"iter: {act}")

            return act
<|MERGE_RESOLUTION|>--- conflicted
+++ resolved
@@ -104,8 +104,6 @@
             # Parse Action
             if line.startswith("Action:"):
                 action = line[7:].strip()
-<<<<<<< HEAD
-=======
 
                 # Get rid of quotation prefix/suffix if present
                 while action and action[0] == '"':
@@ -113,7 +111,6 @@
 
                 while action and action[-1] == '"':
                     action = action[:-1]
->>>>>>> 6e9e2a11
             
             # Parse Args
             if line.startswith("Args:"):
@@ -272,9 +269,6 @@
 
             logger.debug(f"TOOL>>> {act}")
 
-<<<<<<< HEAD
-            resp = await action.implementation(context).invoke(
-=======
             # Instantiate the tool implementation with context and config
             if action.config:
                 tool_instance = action.implementation(context, **action.config)
@@ -282,7 +276,6 @@
                 tool_instance = action.implementation(context)
             
             resp = await tool_instance.invoke(
->>>>>>> 6e9e2a11
                 **act.arguments
             )
 
