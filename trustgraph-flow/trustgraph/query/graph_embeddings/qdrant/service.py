--- conflicted
+++ resolved
@@ -81,7 +81,6 @@
             collection = (
                 "t_" + msg.user + "_" + msg.collection
             )
-<<<<<<< HEAD
 
             # Check if collection exists - return empty if not
             if not self.collection_exists(collection):
@@ -89,17 +88,6 @@
                 return []
 
             for vec in msg.vectors:
-
-                self.ensure_collection_exists(collection, dim)
-=======
-
-            # Check if collection exists - return empty if not
-            if not self.collection_exists(collection):
-                logger.info(f"Collection {collection} does not exist, returning empty results")
-                return []
-
-            for vec in msg.vectors:
->>>>>>> 77fdec2c
 
                 # Heuristic hack, get (2*limit), so that we have more chance
                 # of getting (limit) entities
