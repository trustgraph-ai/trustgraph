
"""
Document embeddings query service.  Input is vector, output is an array
of chunks
"""

import logging

from qdrant_client import QdrantClient
from qdrant_client.models import PointStruct
from qdrant_client.models import Distance, VectorParams

from .... schema import DocumentEmbeddingsResponse
from .... schema import Error, Value
from .... base import DocumentEmbeddingsQueryService

# Module logger
logger = logging.getLogger(__name__)

default_ident = "de-query"

default_store_uri = 'http://localhost:6333'

class Processor(DocumentEmbeddingsQueryService):

    def __init__(self, **params):

        store_uri = params.get("store_uri", default_store_uri)

        #optional api key
        api_key = params.get("api_key", None)

        super(Processor, self).__init__(
            **params | {
                "store_uri": store_uri,
                "api_key": api_key,
            }
        )

        self.qdrant = QdrantClient(url=store_uri, api_key=api_key)
        self.last_collection = None

    def ensure_collection_exists(self, collection, dim):
        """Ensure collection exists, create if it doesn't"""
        if collection != self.last_collection:
            if not self.qdrant.collection_exists(collection):
                try:
                    self.qdrant.create_collection(
                        collection_name=collection,
                        vectors_config=VectorParams(
                            size=dim, distance=Distance.COSINE
                        ),
                    )
                    logger.info(f"Created collection: {collection}")
                except Exception as e:
                    logger.error(f"Qdrant collection creation failed: {e}")
                    raise e
            self.last_collection = collection

    def collection_exists(self, collection):
        """Check if collection exists (no implicit creation)"""
        return self.qdrant.collection_exists(collection)

    async def query_document_embeddings(self, msg):

        try:

            chunks = []

            collection = (
                "d_" + msg.user + "_" + msg.collection
            )

<<<<<<< HEAD
                dim = len(vec)
                collection = (
                    "d_" + msg.user + "_" + msg.collection
                )

                self.ensure_collection_exists(collection, dim)

=======
            # Check if collection exists - return empty if not
            if not self.collection_exists(collection):
                logger.info(f"Collection {collection} does not exist, returning empty results")
                return []

            for vec in msg.vectors:
>>>>>>> 09930bdb
                search_result = self.qdrant.query_points(
                    collection_name=collection,
                    query=vec,
                    limit=msg.limit,
                    with_payload=True,
                ).points

                for r in search_result:
                    ent = r.payload["doc"]
                    chunks.append(ent)

            return chunks

        except Exception as e:

            logger.error(f"Exception querying document embeddings: {e}", exc_info=True)
            raise e

    @staticmethod
    def add_args(parser):

        DocumentEmbeddingsQueryService.add_args(parser)

        parser.add_argument(
            '-t', '--store-uri',
            default=default_store_uri,
            help=f'Qdrant store URI (default: {default_store_uri})'
        )
        
        parser.add_argument(
            '-k', '--api-key',
            default=None,
            help=f'API key for qdrant (default: None)'
        )

def run():

    Processor.launch(default_ident, __doc__)
<|MERGE_RESOLUTION|>--- conflicted
+++ resolved
@@ -71,22 +71,12 @@
                 "d_" + msg.user + "_" + msg.collection
             )
 
-<<<<<<< HEAD
-                dim = len(vec)
-                collection = (
-                    "d_" + msg.user + "_" + msg.collection
-                )
-
-                self.ensure_collection_exists(collection, dim)
-
-=======
             # Check if collection exists - return empty if not
             if not self.collection_exists(collection):
                 logger.info(f"Collection {collection} does not exist, returning empty results")
                 return []
 
             for vec in msg.vectors:
->>>>>>> 09930bdb
                 search_result = self.qdrant.query_points(
                     collection_name=collection,
                     query=vec,
