--- conflicted
+++ resolved
@@ -353,9 +353,6 @@
 
         obj = msg.value()
         logger.info(f"Storing {len(obj.values)} objects for schema {obj.schema_name} from {obj.metadata.id}")
-<<<<<<< HEAD
-        
-=======
 
         # Validate collection/keyspace exists before accepting writes
         safe_keyspace = self.sanitize_name(obj.metadata.user)
@@ -380,7 +377,6 @@
             if safe_keyspace not in self.known_tables:
                 self.known_tables[safe_keyspace] = set()
 
->>>>>>> 09930bdb
         # Get schema definition
         schema = self.schemas.get(obj.schema_name)
         if not schema:
@@ -460,31 +456,18 @@
 
     async def on_storage_management(self, msg, consumer, flow):
         """Handle storage management requests for collection operations"""
-<<<<<<< HEAD
-        logger.info(f"Received storage management request: {msg.operation} for {msg.user}/{msg.collection}")
-
-        try:
-            if msg.operation == "delete-collection":
-                await self.delete_collection(msg.user, msg.collection)
-=======
         request = msg.value()
         logger.info(f"Received storage management request: {request.operation} for {request.user}/{request.collection}")
 
         try:
             if request.operation == "create-collection":
                 await self.create_collection(request.user, request.collection)
->>>>>>> 09930bdb
 
                 # Send success response
                 response = StorageManagementResponse(
                     error=None  # No error means success
                 )
                 await self.storage_response_producer.send(response)
-<<<<<<< HEAD
-                logger.info(f"Successfully deleted collection {msg.user}/{msg.collection}")
-            else:
-                logger.warning(f"Unknown storage management operation: {msg.operation}")
-=======
                 logger.info(f"Successfully created collection {request.user}/{request.collection}")
             elif request.operation == "delete-collection":
                 await self.delete_collection(request.user, request.collection)
@@ -497,17 +480,12 @@
                 logger.info(f"Successfully deleted collection {request.user}/{request.collection}")
             else:
                 logger.warning(f"Unknown storage management operation: {request.operation}")
->>>>>>> 09930bdb
                 # Send error response
                 from .... schema import Error
                 response = StorageManagementResponse(
                     error=Error(
                         type="unknown_operation",
-<<<<<<< HEAD
-                        message=f"Unknown operation: {msg.operation}"
-=======
                         message=f"Unknown operation: {request.operation}"
->>>>>>> 09930bdb
                     )
                 )
                 await self.storage_response_producer.send(response)
@@ -522,12 +500,6 @@
                     message=str(e)
                 )
             )
-<<<<<<< HEAD
-            await self.send("storage-response", response)
-
-    async def delete_collection(self, user: str, collection: str):
-        """Delete all data for a specific collection"""
-=======
             await self.storage_response_producer.send(response)
 
     async def create_collection(self, user: str, collection: str):
@@ -550,7 +522,6 @@
 
     async def delete_collection(self, user: str, collection: str):
         """Delete all data for a specific collection using schema information"""
->>>>>>> 09930bdb
         # Connect if not already connected
         self.connect_cassandra()
 
@@ -570,42 +541,6 @@
                 return
             self.known_keyspaces.add(safe_keyspace)
 
-<<<<<<< HEAD
-        # Get all tables in the keyspace that might contain collection data
-        get_tables_cql = """
-        SELECT table_name FROM system_schema.tables
-        WHERE keyspace_name = %s
-        """
-
-        tables = self.session.execute(get_tables_cql, (safe_keyspace,))
-        tables_deleted = 0
-
-        for row in tables:
-            table_name = row.table_name
-
-            # Check if the table has a collection column
-            check_column_cql = """
-            SELECT column_name FROM system_schema.columns
-            WHERE keyspace_name = %s AND table_name = %s AND column_name = 'collection'
-            """
-
-            result = self.session.execute(check_column_cql, (safe_keyspace, table_name))
-            if result.one():
-                # Table has collection column, delete data for this collection
-                try:
-                    delete_cql = f"""
-                    DELETE FROM {safe_keyspace}.{table_name}
-                    WHERE collection = %s
-                    """
-                    self.session.execute(delete_cql, (collection,))
-                    tables_deleted += 1
-                    logger.info(f"Deleted collection {collection} from table {safe_keyspace}.{table_name}")
-                except Exception as e:
-                    logger.error(f"Failed to delete from table {safe_keyspace}.{table_name}: {e}")
-                    raise
-
-        logger.info(f"Deleted collection {collection} from {tables_deleted} tables in keyspace {safe_keyspace}")
-=======
         # Iterate over schemas we manage to delete from relevant tables
         tables_deleted = 0
 
@@ -678,7 +613,6 @@
                 raise
 
         logger.info(f"Deleted collection {collection} from {tables_deleted} schema-based tables in keyspace {safe_keyspace}")
->>>>>>> 09930bdb
 
     def close(self):
         """Clean up Cassandra connections"""
