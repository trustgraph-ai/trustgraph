--- conflicted
+++ resolved
@@ -108,8 +108,6 @@
                 raise e
 
             self.table = user
-<<<<<<< HEAD
-=======
 
         # Validate collection exists before accepting writes
         if not self.tg.collection_exists(message.metadata.collection):
@@ -119,7 +117,6 @@
             )
             logger.error(error_msg)
             raise ValueError(error_msg)
->>>>>>> 09930bdb
 
         for t in message.triples:
             self.tg.insert(
@@ -129,15 +126,6 @@
                 t.o.value
             )
 
-<<<<<<< HEAD
-    async def on_storage_management(self, message):
-        """Handle storage management requests"""
-        logger.info(f"Storage management request: {message.operation} for {message.user}/{message.collection}")
-
-        try:
-            if message.operation == "delete-collection":
-                await self.handle_delete_collection(message)
-=======
     async def start(self):
         """Start the processor and its storage management consumer"""
         await super().start()
@@ -154,16 +142,11 @@
                 await self.handle_create_collection(request)
             elif request.operation == "delete-collection":
                 await self.handle_delete_collection(request)
->>>>>>> 09930bdb
             else:
                 response = StorageManagementResponse(
                     error=Error(
                         type="invalid_operation",
-<<<<<<< HEAD
-                        message=f"Unknown operation: {message.operation}"
-=======
                         message=f"Unknown operation: {request.operation}"
->>>>>>> 09930bdb
                     )
                 )
                 await self.storage_response_producer.send(response)
@@ -178,56 +161,24 @@
             )
             await self.storage_response_producer.send(response)
 
-<<<<<<< HEAD
-    async def handle_delete_collection(self, message):
-        """Delete all data for a specific collection from the unified triples table"""
-        try:
-            # Create or reuse connection for this user's keyspace
-            if self.table is None or self.table != message.user:
-=======
     async def handle_create_collection(self, request):
         """Create a collection in Cassandra triple store"""
         try:
             # Create or reuse connection for this user's keyspace
             if self.table is None or self.table != request.user:
->>>>>>> 09930bdb
                 self.tg = None
 
                 try:
                     if self.cassandra_username and self.cassandra_password:
                         self.tg = KnowledgeGraph(
                             hosts=self.cassandra_host,
-<<<<<<< HEAD
-                            keyspace=message.user,
-=======
-                            keyspace=request.user,
->>>>>>> 09930bdb
+                            keyspace=request.user,
                             username=self.cassandra_username,
                             password=self.cassandra_password
                         )
                     else:
                         self.tg = KnowledgeGraph(
                             hosts=self.cassandra_host,
-<<<<<<< HEAD
-                            keyspace=message.user,
-                        )
-                except Exception as e:
-                    logger.error(f"Failed to connect to Cassandra for user {message.user}: {e}")
-                    raise
-
-                self.table = message.user
-
-            # Delete all triples for this collection from the unified table
-            # In the unified table schema, collection is the partition key
-            delete_cql = """
-                DELETE FROM triples
-                WHERE collection = ?
-            """
-
-            try:
-                self.tg.session.execute(delete_cql, (message.collection,))
-                logger.info(f"Deleted all triples for collection {message.collection} from keyspace {message.user}")
-=======
                             keyspace=request.user,
                         )
                 except Exception as e:
@@ -289,7 +240,6 @@
             try:
                 self.tg.delete_collection(request.collection)
                 logger.info(f"Deleted all triples for collection {request.collection} from keyspace {request.user}")
->>>>>>> 09930bdb
             except Exception as e:
                 logger.error(f"Failed to delete collection data: {e}")
                 raise
@@ -299,11 +249,7 @@
                 error=None  # No error means success
             )
             await self.storage_response_producer.send(response)
-<<<<<<< HEAD
-            logger.info(f"Successfully deleted collection {message.user}/{message.collection}")
-=======
             logger.info(f"Successfully deleted collection {request.user}/{request.collection}")
->>>>>>> 09930bdb
 
         except Exception as e:
             logger.error(f"Failed to delete collection: {e}")
