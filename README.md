<img src="TG-ship.jpg" width=100% />

<div align="center">

<<<<<<< HEAD
## The AI Provisioning Platform
=======
## The Knowledge Platform for AI
>>>>>>> c4327d98

[![PyPI version](https://img.shields.io/pypi/v/trustgraph.svg)](https://pypi.org/project/trustgraph/) [![Discord](https://img.shields.io/discord/1251652173201149994
)](https://discord.gg/sQMwkRz5GX)

📑 [Full Docs](https://docs.trustgraph.ai/docs/TrustGraph) 📺 [YouTube](https://www.youtube.com/@TrustGraphAI?sub_confirmation=1) 🔧 [Configuration Builder](https://config-ui.demo.trustgraph.ai/) ⚙️ [API Docs](docs/apis/README.md) 🧑‍💻 [CLI Docs](https://docs.trustgraph.ai/docs/running/cli) 💬 [Discord](https://discord.gg/sQMwkRz5GX) 📖 [Blog](https://blog.trustgraph.ai/subscribe)

</div>

<<<<<<< HEAD
**TrustGraph streamlines the delivery and management of complex AI environments, acting as a comprehensive provisioning platform for your containerized AI tools, pipelines, and integrations.**

Deploying state-of-the-art AI requires managing a complex web of models, frameworks, data pipelines, and monitoring tools. TrustGraph simplifies this by providing a unified, open-source solution to **provision complete, trusted AI environments** anywhere you need them – from cloud instances and on-premises servers to edge devices.
=======
**TrustGraph streamlines the delivery and management of knowledge to AI, acting as a comprehensive knowledge platform for your containerized AI tools, pipelines, and integrations.**

Deploying state-of-the-art AI requires managing a complex web of models, frameworks, data pipelines, and monitoring tools. TrustGraph simplifies this complexity by providing a unified, open-source platform to **configure, build, and ship a complete knowledge solution** anywhere you need it – from cloud, on-prem, or edge devices.
>>>>>>> c4327d98

---

<details>
<summary>Table of Contents</summary>
<br>

- 🎯 [**Why TrustGraph?**](#-why-trustgraph)<br>
- 🚀 [**Getting Started**](#-getting-started)<br>
- 🔧 [**Configuration Builder**](#-configuration-builder)<br>
- 🔎 [**TrustRAG**](#-trustrag)<br>
- 🧠 [**Knowledge Cores**](#-knowledge-cores)<br>
- 📐 [**Architecture**](#-architecture)<br>
- 🧩 [**Integrations**](#-integrations)<br>
- 📊 [**Observability & Telemetry**](#-observability--telemetry)<br>
- 🤝 [**Contributing**](#-contributing)<br>
- 📄 [**License**](#-license)<br>
- 📞 [**Support & Community**](#-support--community)<br>

</details>

---

## 🎯 Why TrustGraph?

<<<<<<< HEAD
*   **Unified Provisioning:** Define and deploy complete AI environments, including models, dependencies, and tooling, as a single, manageable unit. Stop managing piecemeal installations.
=======
*   **Unified Knowledge:** Define and deploy complete knowledge environments, including models, dependencies, and tooling, as a single, manageable unit.
>>>>>>> c4327d98
*   **No-code TrustRAG Pipelines:** Deploy full end-to-end RAG pipelines using unique TrustGraph algorithms leveraging both Knowledge graphs and VectorDBs.
*   **Environment-Agnostic Deployment:** Provision consistently across diverse infrastructures (Cloud, On-Prem, Edge, Dev environments). Build once, provision anywhere.
*   **Trusted & Secure Delivery:** Focuses on providing a secure supply chain for AI components.
*   **Simplified Operations:** Radically reduce the complexity and time required to stand up and manage sophisticated AI stacks. Get operational faster.
*   **Open Source & Extensible:** Built with transparency and community collaboration in mind. Easily inspect, modify, and extend the platform to meet your specific provisioning needs.
*   **Component Flexibility:** Avoid component lock-in. TrustGraph integrates multiple options for all system components.

## 🚀 Getting Started
- [Install the CLI](#install-the-trustgraph-cli)
- [Configuration Builder](#-configuration-builder)
- [Platform Restarts](#platform-restarts)
- [Test Suite](#test-suite)
- [Example Notebooks](#example-trustgraph-notebooks)

### Developer APIs and CLI

- [**REST API**](docs/apis/README.md#rest-apis)
- [**Websocket API**](docs/apis/README.md#websocket-api)
- [**Python SDK**](https://trustgraph.ai/docs/api/apistarted)
- [**TrustGraph CLI**](https://trustgraph.ai/docs/running/cli)

See the [API Developer's Guide](#api-documentation) for more information.

For users, **TrustGraph** has the following interfaces:

- [**Configuration Builder**](#-configuration-builder)
- [**Test Suite**](#test-suite)

The `trustgraph-cli` installs the commands for interacting with TrustGraph while running along with the Python SDK. The **Configuration Builder** enables customization of TrustGraph deployments prior to launching. The **REST API** can be accessed through port `8088` of the TrustGraph host machine with JSON request and response bodies.

### Install the TrustGraph CLI

```
<<<<<<< HEAD
pip3 install trustgraph-cli==0.21.17
=======
pip3 install trustgraph-cli==<trustgraph-version>
>>>>>>> c4327d98
```

> [!CAUTION]
> The `trustgraph-cli` version *must* match the selected **TrustGraph** release version. 

## 🔧 Configuration Builder

<<<<<<< HEAD
TrustGraph is endlessly customizable by editing the `YAML` launch files. The `Configuration Builder` provides a quick and intuitive tool for building a custom configuration that deploys with Docker, Podman, Minikube, AWS, Azure, Google Cloud, or Scaleway. There is a `Configuration Builder` for the both the lastest and stable `TrustGraph` releases.

- [**Configuration Builder** (Stable 0.21.17) 🚀](https://config-ui.demo.trustgraph.ai/)
- [**Configuration Builder** (Latest 0.22.5) 🚀](https://dev.config-ui.demo.trustgraph.ai/)
=======
TrustGraph is endlessly customizable by editing the `YAML` resource files. The **Configuration Builder** provides a tool for building a custom configuration that deploys with your selected orchestration method in your target environment.

- [**Configuration Builder** 🚀](https://config-ui.demo.trustgraph.ai/)
>>>>>>> c4327d98

The **Configuration Builder** has 5 important sections:

- 🚢 **TrustGraph Version**: Select the version of TrustGraph you'd like to deploy
- ✅ **Component Selection**: Choose from the available deployment platforms, LLMs, graph store, VectorDB, chunking algorithm, chunking parameters, and LLM parameters
- 🧰 **Customization**: Customize the prompts for the LLM System, Data Extraction Agents, and Agent Flow
- 🕵️ **Test Suite**: Add the **Test Suite** to the configuration available on port `8888`
- 🚀 **Finish Deployment**: Download the launch `YAML` files with deployment instructions

The **Configuration Builder** will generate the `YAML` files in `deploy.zip`. Once `deploy.zip` has been downloaded and unzipped, launching TrustGraph is as simple as navigating to the `deploy` directory and running:

```
docker compose up -d
```

> [!TIP]
> Docker is the recommended container orchestration platform for first getting started with TrustGraph.

When finished, shutting down TrustGraph is as simple as:
```
docker compose down -v
```

### Platform Restarts

The `-v` flag will destroy all data on shut down. To restart the system, it's necessary to keep the volumes. To keep the volumes, shut down without the `-v` flag:
```
docker compose down
```

With the volumes preserved, restarting the system is as simple as:
```
docker compose up -d
```

All data previously in TrustGraph will be saved and usable on restart.

### Test Suite

If added to the build in the **Configuration Builder**, the **Test Suite** will be available at port `8888`. The **Test Suite** has the following capabilities:

- **Graph RAG Chat** 💬: Graph RAG queries in a chat interface
- **Vector Search** 🔎: Semantic similarity search with cosine similarity scores
- **Semantic Relationships** 🕵️: See semantic relationships in a list structure
- **Graph Visualizer** 🌐: Visualize semantic relationships in **3D**
- **Data Loader** 📂: Directly load `.pdf`, `.txt`, or `.md` into the system with document metadata

### Example TrustGraph Notebooks

- [**REST API Notebooks**](https://github.com/trustgraph-ai/example-notebooks/tree/master/api-examples)
- [**Python SDK Notebooks**](https://github.com/trustgraph-ai/example-notebooks/tree/master/api-library)

TrustGraph is fully containerized and is launched with a `YAML` configuration file. Unzipping the `deploy.zip` will add the `deploy` directory with the following subdirectories:

- `docker-compose`
- `minikube-k8s`
- `gcp-k8s`

> [!NOTE]
> As more integrations have been added, the number of possible combinations of configurations has become quite large. It is recommended to use the `Configuration Builder` to build your deployment configuration. Each directory contains `YAML` configuration files for the default component selections.

**Docker**:
```
docker compose -f <launch-file.yaml> up -d
```

**Kubernetes**:
```
kubectl apply -f <launch-file.yaml>
```

TrustGraph is designed to be modular to support as many LLMs and environments as possible. A natural fit for a modular architecture is to decompose functions into a set of modules connected through a pub/sub backbone. [Apache Pulsar](https://github.com/apache/pulsar/) serves as this pub/sub backbone. Pulsar acts as the data broker managing data processing queues connected to procesing modules.

## 🔎 TrustRAG

TrustGraph incorporates **TrustRAG**, an advanced RAG approach that leverages automatically constructed Knowledge Graphs to provide richer and more accurate context to LLMs. Instead of relying solely on unstructured text chunks, TrustRAG understands and utilizes the relationships *between* pieces of information.

**How TrustRAG Works:**

1.  **Automated Knowledge Graph Construction:**
    *   TrustGraph processes source data to automatically **extract key entities, topics, and the relationships** connecting them.
    *   It then maps these extracted **semantic relationships and concepts to high-dimensional vector embeddings**, capturing the nuanced meaning beyond simple keyword matching.

2.  **Hybrid Retrieval Process:**
    *   When a query is received, TrustRAG first performs a **cosine similarity search** on the vector embeddings to identify potentially relevant concepts and relationships within the knowledge graph.
    *   This initial vector search **pinpoints relevant entry points** within the structured Knowledge Graph.

3.  **Context Generation via Subgraph Traversal:**
    *   Based on the ranked results from the similarity search, TrustRAG dynamically **generates relevant subgraphs**.
    *   It starts from the identified entry points and traverses the connections within the Knowledge Graph. Users can configure the **number of 'hops'** (relationship traversals) to expand the contextual window, gathering interconnected information.
    *   This structured **subgraph**, containing entities and their relationships, forms a highly relevant and context-aware input prompt for the LLM that is endlessly configurable with options for the number of entities, relationships, and overall subgraph size.

## 🧠 Knowledge Cores

One of the biggest challenges currently facing RAG architectures is the ability to quickly reuse and integrate knowledge sets. **TrustGraph** solves this problem by storing the results of the document ingestion process in reusable Knowledge Cores. Being able to store and reuse the Knowledge Cores means the process has to be run only once for a set of documents. These reusable Knowledge Cores can be loaded back into **TrustGraph** and used for TrustRAG.

A Knowledge Core has two components:

- Set of Graph Edges
- Set of mapped Vector Embeddings

When a Knowledge Core is loaded into TrustGraph, the corresponding graph edges and vector embeddings are queued and loaded into the chosen graph and vector stores.

## 📐 Architecture

As a full-stack platform, TrustGraph provides all the stack layers needed to connect the data layer to the app layer for autonomous operations.

![architecture](TG-layer-diagram.svg)

## 🧩 Integrations
TrustGraph seamlessly integrates API services, data stores, observability, telemetry, and control flow for a unified platform experience.

- LLM Providers: **Anthropic**, **AWS Bedrock**, **AzureAI**, **AzureOpenAI**, **Cohere**, **Google AI Studio**, **Google VertexAI**, **Llamafiles**, **LM Studio**, **Mistral**, **Ollama**, and **OpenAI**
- Vector Databases: **Qdrant**, **Pinecone**, and **Milvus**
- Knowledge Graphs: **Memgraph**, **Neo4j**, and **FalkorDB** 
- Data Stores: **Apache Cassandra**
- Observability: **Prometheus** and **Grafana**
- Control Flow: **Apache Pulsar**

### Pulsar Control Flows

- For control flows, Pulsar accepts the output of a processing module and queues it for input to the next subscribed module.
- For services such as LLMs and embeddings, Pulsar provides a client/server model.  A Pulsar queue is used as the input to the service.  When processed, the output is then delivered to a separate queue where a client subscriber can request that output.

### Document Extraction Agents

TrustGraph extracts knowledge documents to an ultra-dense knowledge graph using 3 automonous data extraction agents. These agents focus on individual elements needed to build the knowledge graph. The agents are:

- Topic Extraction Agent
- Entity Extraction Agent
- Relationship Extraction Agent

The agent prompts are built through templates, enabling customized data extraction agents for a specific use case. The data extraction agents are launched automatically with the loader commands.

PDF file:
```
tg-load-pdf <document.pdf>
```

Text or Markdown file:
```
tg-load-text <document.txt>
```

### Graph RAG Queries

Once the knowledge graph and embeddings have been built or a cognitive core has been loaded, RAG queries are launched with a single line:

```
tg-invoke-graph-rag -q "What are the top 3 takeaways from the document?"
```

### Agent Flow

Invoking the Agent Flow will use a ReAct style approach the combines Graph RAG and text completion requests to think through a problem solution.

```
tg-invoke-agent -v -q "Write a blog post on the top 3 takeaways from the document."
```

> [!TIP]
> Adding `-v` to the agent request will return all of the agent manager's thoughts and observations that led to the final response.

## 📊 Observability & Telemetry

Once the platform is running, access the Grafana dashboard at:

```
http://localhost:3000
```

Default credentials are:

```
user: admin
password: admin
```

The default Grafana dashboard tracks the following:

- LLM Latency
- Error Rate
- Service Request Rates
- Queue Backlogs
- Chunking Histogram
- Error Source by Service
- Rate Limit Events
- CPU usage by Service
- Memory usage by Service
- Models Deployed
- Token Throughput (Tokens/second)
- Cost Throughput (Cost/second)

## 🤝 Contributing

[Developing for TrustGraph](docs/README.development.md)

## 📄 License

**TrustGraph** is licensed under [Apache 2.0](https://www.apache.org/licenses/LICENSE-2.0).

   Copyright 2024-2025 TrustGraph

   Licensed under the Apache License, Version 2.0 (the "License");
   you may not use this file except in compliance with the License.
   You may obtain a copy of the License at

       http://www.apache.org/licenses/LICENSE-2.0

   Unless required by applicable law or agreed to in writing, software
   distributed under the License is distributed on an "AS IS" BASIS,
   WITHOUT WARRANTIES OR CONDITIONS OF ANY KIND, either express or implied.
   See the License for the specific language governing permissions and
   limitations under the License.

## 📞 Support & Community
- Bug Reports & Feature Requests: [Discord](https://discord.gg/sQMwkRz5GX)
- Discussions & Questions: [Discord](https://discord.gg/sQMwkRz5GX)
<<<<<<< HEAD
- Documentation: [Docs](https://trustgraph.ai/docs/getstarted)
=======
- Documentation: [Docs](https://docs.trustgraph.ai/docs/getstarted)
>>>>>>> c4327d98
<|MERGE_RESOLUTION|>--- conflicted
+++ resolved
@@ -2,11 +2,7 @@
 
 <div align="center">
 
-<<<<<<< HEAD
-## The AI Provisioning Platform
-=======
 ## The Knowledge Platform for AI
->>>>>>> c4327d98
 
 [![PyPI version](https://img.shields.io/pypi/v/trustgraph.svg)](https://pypi.org/project/trustgraph/) [![Discord](https://img.shields.io/discord/1251652173201149994
 )](https://discord.gg/sQMwkRz5GX)
@@ -15,15 +11,9 @@
 
 </div>
 
-<<<<<<< HEAD
-**TrustGraph streamlines the delivery and management of complex AI environments, acting as a comprehensive provisioning platform for your containerized AI tools, pipelines, and integrations.**
-
-Deploying state-of-the-art AI requires managing a complex web of models, frameworks, data pipelines, and monitoring tools. TrustGraph simplifies this by providing a unified, open-source solution to **provision complete, trusted AI environments** anywhere you need them – from cloud instances and on-premises servers to edge devices.
-=======
 **TrustGraph streamlines the delivery and management of knowledge to AI, acting as a comprehensive knowledge platform for your containerized AI tools, pipelines, and integrations.**
 
 Deploying state-of-the-art AI requires managing a complex web of models, frameworks, data pipelines, and monitoring tools. TrustGraph simplifies this complexity by providing a unified, open-source platform to **configure, build, and ship a complete knowledge solution** anywhere you need it – from cloud, on-prem, or edge devices.
->>>>>>> c4327d98
 
 ---
 
@@ -49,11 +39,7 @@
 
 ## 🎯 Why TrustGraph?
 
-<<<<<<< HEAD
-*   **Unified Provisioning:** Define and deploy complete AI environments, including models, dependencies, and tooling, as a single, manageable unit. Stop managing piecemeal installations.
-=======
 *   **Unified Knowledge:** Define and deploy complete knowledge environments, including models, dependencies, and tooling, as a single, manageable unit.
->>>>>>> c4327d98
 *   **No-code TrustRAG Pipelines:** Deploy full end-to-end RAG pipelines using unique TrustGraph algorithms leveraging both Knowledge graphs and VectorDBs.
 *   **Environment-Agnostic Deployment:** Provision consistently across diverse infrastructures (Cloud, On-Prem, Edge, Dev environments). Build once, provision anywhere.
 *   **Trusted & Secure Delivery:** Focuses on providing a secure supply chain for AI components.
@@ -87,11 +73,7 @@
 ### Install the TrustGraph CLI
 
 ```
-<<<<<<< HEAD
-pip3 install trustgraph-cli==0.21.17
-=======
 pip3 install trustgraph-cli==<trustgraph-version>
->>>>>>> c4327d98
 ```
 
 > [!CAUTION]
@@ -99,16 +81,9 @@
 
 ## 🔧 Configuration Builder
 
-<<<<<<< HEAD
-TrustGraph is endlessly customizable by editing the `YAML` launch files. The `Configuration Builder` provides a quick and intuitive tool for building a custom configuration that deploys with Docker, Podman, Minikube, AWS, Azure, Google Cloud, or Scaleway. There is a `Configuration Builder` for the both the lastest and stable `TrustGraph` releases.
-
-- [**Configuration Builder** (Stable 0.21.17) 🚀](https://config-ui.demo.trustgraph.ai/)
-- [**Configuration Builder** (Latest 0.22.5) 🚀](https://dev.config-ui.demo.trustgraph.ai/)
-=======
 TrustGraph is endlessly customizable by editing the `YAML` resource files. The **Configuration Builder** provides a tool for building a custom configuration that deploys with your selected orchestration method in your target environment.
 
 - [**Configuration Builder** 🚀](https://config-ui.demo.trustgraph.ai/)
->>>>>>> c4327d98
 
 The **Configuration Builder** has 5 important sections:
 
@@ -327,8 +302,4 @@
 ## 📞 Support & Community
 - Bug Reports & Feature Requests: [Discord](https://discord.gg/sQMwkRz5GX)
 - Discussions & Questions: [Discord](https://discord.gg/sQMwkRz5GX)
-<<<<<<< HEAD
-- Documentation: [Docs](https://trustgraph.ai/docs/getstarted)
-=======
-- Documentation: [Docs](https://docs.trustgraph.ai/docs/getstarted)
->>>>>>> c4327d98
+- Documentation: [Docs](https://docs.trustgraph.ai/docs/getstarted)