--- conflicted
+++ resolved
@@ -153,7 +153,6 @@
 tg-query-graph-rag -q "Write a blog post about the 5 key takeaways from SB1047 and how they will impact AI development."
 ```
 
-<<<<<<< HEAD
 ## Agent Flow
 
 Invoking the Agent Flow will use a ReAct style approach the combines GraphRAG and text completion requests to think through a problem solution.
@@ -164,11 +163,10 @@
 
 > [!TIP]
 > Adding `-v` to the agent request will return all of the agent manager's thoughts and observations that led to the final response.
-=======
+
 ## API documentation
 
 [Developing on TrustGraph using APIs](docs/api/README.md)
->>>>>>> 2d3802e0
 
 ## Deploy and Manage TrustGraph
 
