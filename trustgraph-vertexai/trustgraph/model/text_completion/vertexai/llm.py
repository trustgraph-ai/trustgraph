"""
Simple LLM service, performs text prompt completion using VertexAI on
Google Cloud.   Input is prompt, output is response.
Supports both Google's Gemini models and Anthropic's Claude models.
"""

# 
# Somewhat perplexed by the Google Cloud SDK choices.  We're going off this
# one, which uses the google-cloud-aiplatform library:
#   https://cloud.google.com/python/docs/reference/vertexai/1.94.0
# It seems it is possible to invoke VertexAI from the google-genai
# SDK too:
#   https://googleapis.github.io/python-genai/genai.html#module-genai.client
# That would make this code look very much like the GoogleAIStudio
# code.  And maybe not reliant on the google-cloud-aiplatform library?
#
# This module's imports bring in a lot of libraries.

from google.oauth2 import service_account
import google.auth
import vertexai
import logging

# Why is preview here?
from vertexai.generative_models import (
    Content, FunctionDeclaration, GenerativeModel, GenerationConfig,
    HarmCategory, HarmBlockThreshold, Part, Tool, SafetySetting,
)

# Added for Anthropic model support
from anthropic import AnthropicVertex, RateLimitError

from .... exceptions import TooManyRequests
from .... base import LlmService, LlmResult

# Module logger
logger = logging.getLogger(__name__)

default_ident = "text-completion"

default_model = 'gemini-1.5-flash-001'
default_region = 'us-central1'
default_temperature = 0.0
default_max_output = 8192
default_private_key = "private.json"

class Processor(LlmService):

    def __init__(self, **params):

        region = params.get("region", default_region)
        model = params.get("model", default_model)
        private_key = params.get("private_key", default_private_key)
        temperature = params.get("temperature", default_temperature)
        max_output = params.get("max_output", default_max_output)

        if private_key is None:
            logger.warning("Private key file not specified, using Application Default Credentials")

        super(Processor, self).__init__(**params)

        self.model = model
        self.is_anthropic = 'claude' in self.model.lower()

        # Shared parameters for both model types
        self.api_params = {
            "temperature": temperature,
            "top_p": 1.0,
            "top_k": 32,
            "max_output_tokens": max_output,
        }

<<<<<<< HEAD
        self.generation_config = GenerationConfig(
            temperature=temperature,
            top_p=1.0,
            top_k=10,
            candidate_count=1,
            max_output_tokens=max_output,
        )

        # Block none doesn't seem to work
        block_level = HarmBlockThreshold.BLOCK_ONLY_HIGH
        #     block_level = HarmBlockThreshold.BLOCK_NONE

        self.safety_settings = [
            SafetySetting(
                category = HarmCategory.HARM_CATEGORY_HARASSMENT,
                threshold = block_level,
            ),
            SafetySetting(
                category = HarmCategory.HARM_CATEGORY_HATE_SPEECH,
                threshold = block_level,
            ),
            SafetySetting(
                category = HarmCategory.HARM_CATEGORY_SEXUALLY_EXPLICIT,
                threshold = block_level,
            ),
            SafetySetting(
                category = HarmCategory.HARM_CATEGORY_DANGEROUS_CONTENT,
                threshold = block_level,
            ),
        ]

=======
>>>>>>> 6e9e2a11
        logger.info("Initializing VertexAI...")

        # Unified credential and project ID loading
        if private_key:
            credentials = (
                service_account.Credentials.from_service_account_file(
                    private_key
                )
            )
            project_id = credentials.project_id
        else:
            credentials, project_id = google.auth.default()

        if not project_id:
            raise RuntimeError(
                "Could not determine Google Cloud project ID. "
                "Ensure it's set in your environment or service account."
            )

        # Initialize the appropriate client based on the model type
        if self.is_anthropic:
            logger.info(f"Initializing Anthropic model '{model}' via AnthropicVertex SDK")
            # Initialize AnthropicVertex with credentials if provided, otherwise use ADC
            anthropic_kwargs = {'region': region, 'project_id': project_id}
            if credentials and private_key:  # Pass credentials only if from a file
                anthropic_kwargs['credentials'] = credentials
                logger.debug(f"Using service account credentials for Anthropic model")
            else:
                logger.debug(f"Using Application Default Credentials for Anthropic model")
            
            self.llm = AnthropicVertex(**anthropic_kwargs)
        else:
            # For Gemini models, initialize the Vertex AI SDK
            logger.info(f"Initializing Google model '{model}' via Vertex AI SDK")
            init_kwargs = {'location': region, 'project': project_id}
            if credentials and private_key: # Pass credentials only if from a file
                init_kwargs['credentials'] = credentials
            
            vertexai.init(**init_kwargs)

            self.llm = GenerativeModel(model)

            self.generation_config = GenerationConfig(
                temperature=temperature,
                top_p=1.0,
                top_k=10,
                candidate_count=1,
                max_output_tokens=max_output,
            )

<<<<<<< HEAD
        logger.info(f"Initializing model {model}")
        self.llm = GenerativeModel(model)
        self.model = model
=======
            # Block none doesn't seem to work
            block_level = HarmBlockThreshold.BLOCK_ONLY_HIGH
            #     block_level = HarmBlockThreshold.BLOCK_NONE

            self.safety_settings = [
                SafetySetting(
                    category = HarmCategory.HARM_CATEGORY_HARASSMENT,
                    threshold = block_level,
                ),
                SafetySetting(
                    category = HarmCategory.HARM_CATEGORY_HATE_SPEECH,
                    threshold = block_level,
                ),
                SafetySetting(
                    category = HarmCategory.HARM_CATEGORY_SEXUALLY_EXPLICIT,
                    threshold = block_level,
                ),
                SafetySetting(
                    category = HarmCategory.HARM_CATEGORY_DANGEROUS_CONTENT,
                    threshold = block_level,
                ),
            ]

>>>>>>> 6e9e2a11

        logger.info("VertexAI initialization complete")

    async def generate_content(self, system, prompt):

        try:
            if self.is_anthropic:
                # Anthropic API uses a dedicated system prompt
                logger.debug("Sending request to Anthropic model...")
                response = self.llm.messages.create(
                    model=self.model,
                    system=system,
                    messages=[{"role": "user", "content": prompt}],
                    max_tokens=self.api_params['max_output_tokens'],
                    temperature=self.api_params['temperature'],
                    top_p=self.api_params['top_p'],
                    top_k=self.api_params['top_k'],
                )

                resp = LlmResult(
                    text=response.content[0].text,
                    in_token=response.usage.input_tokens,
                    out_token=response.usage.output_tokens,
                    model=self.model
                )
            else:
                # Gemini API combines system and user prompts
                logger.debug("Sending request to Gemini model...")
                full_prompt = system + "\n\n" + prompt

                response = self.llm.generate_content(
                    full_prompt, generation_config = self.generation_config,
                    safety_settings = self.safety_settings,
                )

<<<<<<< HEAD
            logger.info(f"Input Tokens: {resp.in_token}")
            logger.info(f"Output Tokens: {resp.out_token}")

=======
                resp = LlmResult(
                    text = response.text,
                    in_token = response.usage_metadata.prompt_token_count,
                    out_token = response.usage_metadata.candidates_token_count,
                    model = self.model
                )

            logger.info(f"Input Tokens: {resp.in_token}")
            logger.info(f"Output Tokens: {resp.out_token}")
>>>>>>> 6e9e2a11
            logger.debug("Send response...")

            return resp

<<<<<<< HEAD
        except google.api_core.exceptions.ResourceExhausted as e:

            logger.warning(f"Hit rate limit: {e}")

=======
        except (google.api_core.exceptions.ResourceExhausted, RateLimitError) as e:
            logger.warning(f"Hit rate limit: {e}")
>>>>>>> 6e9e2a11
            # Leave rate limit retries to the base handler
            raise TooManyRequests()

        except Exception as e:
            # Apart from rate limits, treat all exceptions as unrecoverable
            logger.error(f"VertexAI LLM exception: {e}", exc_info=True)
            raise e

    @staticmethod
    def add_args(parser):

        LlmService.add_args(parser)

        parser.add_argument(
            '-m', '--model',
            default=default_model,
            help=f'LLM model (e.g., gemini-1.5-flash-001, claude-3-sonnet@20240229) (default: {default_model})'
        )

        parser.add_argument(
            '-k', '--private-key',
            help=f'Google Cloud private JSON file (optional, uses ADC if not provided)'
        )

        parser.add_argument(
            '-r', '--region',
            default=default_region,
            help=f'Google Cloud region (default: {default_region})',
        )

        parser.add_argument(
            '-t', '--temperature',
            type=float,
            default=default_temperature,
            help=f'LLM temperature parameter (default: {default_temperature})'
        )

        parser.add_argument(
            '-x', '--max-output',
            type=int,
            default=default_max_output,
            help=f'LLM max output tokens (default: {default_max_output})'
        )

def run():
    Processor.launch(default_ident, __doc__)<|MERGE_RESOLUTION|>--- conflicted
+++ resolved
@@ -70,40 +70,6 @@
             "max_output_tokens": max_output,
         }
 
-<<<<<<< HEAD
-        self.generation_config = GenerationConfig(
-            temperature=temperature,
-            top_p=1.0,
-            top_k=10,
-            candidate_count=1,
-            max_output_tokens=max_output,
-        )
-
-        # Block none doesn't seem to work
-        block_level = HarmBlockThreshold.BLOCK_ONLY_HIGH
-        #     block_level = HarmBlockThreshold.BLOCK_NONE
-
-        self.safety_settings = [
-            SafetySetting(
-                category = HarmCategory.HARM_CATEGORY_HARASSMENT,
-                threshold = block_level,
-            ),
-            SafetySetting(
-                category = HarmCategory.HARM_CATEGORY_HATE_SPEECH,
-                threshold = block_level,
-            ),
-            SafetySetting(
-                category = HarmCategory.HARM_CATEGORY_SEXUALLY_EXPLICIT,
-                threshold = block_level,
-            ),
-            SafetySetting(
-                category = HarmCategory.HARM_CATEGORY_DANGEROUS_CONTENT,
-                threshold = block_level,
-            ),
-        ]
-
-=======
->>>>>>> 6e9e2a11
         logger.info("Initializing VertexAI...")
 
         # Unified credential and project ID loading
@@ -154,11 +120,6 @@
                 max_output_tokens=max_output,
             )
 
-<<<<<<< HEAD
-        logger.info(f"Initializing model {model}")
-        self.llm = GenerativeModel(model)
-        self.model = model
-=======
             # Block none doesn't seem to work
             block_level = HarmBlockThreshold.BLOCK_ONLY_HIGH
             #     block_level = HarmBlockThreshold.BLOCK_NONE
@@ -182,7 +143,6 @@
                 ),
             ]
 
->>>>>>> 6e9e2a11
 
         logger.info("VertexAI initialization complete")
 
@@ -218,11 +178,6 @@
                     safety_settings = self.safety_settings,
                 )
 
-<<<<<<< HEAD
-            logger.info(f"Input Tokens: {resp.in_token}")
-            logger.info(f"Output Tokens: {resp.out_token}")
-
-=======
                 resp = LlmResult(
                     text = response.text,
                     in_token = response.usage_metadata.prompt_token_count,
@@ -232,20 +187,12 @@
 
             logger.info(f"Input Tokens: {resp.in_token}")
             logger.info(f"Output Tokens: {resp.out_token}")
->>>>>>> 6e9e2a11
             logger.debug("Send response...")
 
             return resp
 
-<<<<<<< HEAD
-        except google.api_core.exceptions.ResourceExhausted as e:
-
-            logger.warning(f"Hit rate limit: {e}")
-
-=======
         except (google.api_core.exceptions.ResourceExhausted, RateLimitError) as e:
             logger.warning(f"Hit rate limit: {e}")
->>>>>>> 6e9e2a11
             # Leave rate limit retries to the base handler
             raise TooManyRequests()
 
