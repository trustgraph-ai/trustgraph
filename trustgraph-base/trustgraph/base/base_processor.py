
import asyncio
import os
import argparse
import pulsar
import _pulsar
import time
from prometheus_client import start_http_server, Info

from .. log_level import LogLevel

class BaseProcessor:

    default_pulsar_host = os.getenv("PULSAR_HOST", 'pulsar://pulsar:6650')
    default_pulsar_api_key = os.getenv("PULSAR_API_KEY", None)

    def __init__(self, **params):

        self.client = None

        if not hasattr(__class__, "params_metric"):
            __class__.params_metric = Info(
                'params', 'Parameters configuration'
            )

        # FIXME: Maybe outputs information it should not
        __class__.params_metric.info({
            k: str(params[k])
            for k in params
        })

        pulsar_host = params.get("pulsar_host", self.default_pulsar_host)
<<<<<<< HEAD
        pulsar_api_key = params.get("pulsar_api_key", None)
=======
        pulsar_listener = params.get("pulsar_listener", None)
>>>>>>> f350abb4
        log_level = params.get("log_level", LogLevel.INFO)

        self.pulsar_host = pulsar_host
        if pulsar_api_key:
            auth = pulsar.AuthenticationToken(pulsar_api_key)
            self.client = pulsar.Client(
            pulsar_host,
<<<<<<< HEAD
            authentication=auth,
=======
            listener_name=pulsar_listener,
>>>>>>> f350abb4
            logger=pulsar.ConsoleLogger(log_level.to_pulsar())
            )
        else:
            self.client = pulsar.Client(
            pulsar_host,
            logger=pulsar.ConsoleLogger(log_level.to_pulsar())
            )

        self.pulsar_listener = pulsar_listener

    def __del__(self):

        if hasattr(self, "client"):
            if self.client:
                self.client.close()

    @staticmethod
    def add_args(parser):

        parser.add_argument(
            '-p', '--pulsar-host',
            default=__class__.default_pulsar_host,
            help=f'Pulsar host (default: {__class__.default_pulsar_host})',
        )
        
        parser.add_argument(
            '--pulsar-api-key',
            default=__class__.default_pulsar_api_key,
            help=f'Pulsar API key',
        )

        parser.add_argument(
            '--pulsar-listener',
            help=f'Pulsar listener (default: none)',
        )

        parser.add_argument(
            '-l', '--log-level',
            type=LogLevel,
            default=LogLevel.INFO,
            choices=list(LogLevel),
            help=f'Output queue (default: info)'
        )

        parser.add_argument(
            '--metrics',
            action=argparse.BooleanOptionalAction,
            default=True,
            help=f'Metrics enabled (default: true)',
        )

        parser.add_argument(
            '-P', '--metrics-port',
            type=int,
            default=8000,
            help=f'Pulsar host (default: 8000)',
        )

    async def start(self):
        pass

    async def run(self):
        raise RuntimeError("Something should have implemented the run method")

    @classmethod
    async def launch_async(cls, args):
        p = cls(**args)
        await p.start()
        await p.run()

    @classmethod
    def launch(cls, prog, doc):

        parser = argparse.ArgumentParser(
            prog=prog,
            description=doc
        )

        cls.add_args(parser)

        args = parser.parse_args()
        args = vars(args)

        print(args)

        if args["metrics"]:
            start_http_server(args["metrics_port"])

        while True:

            try:

                asyncio.run(cls.launch_async(args))

            except KeyboardInterrupt:
                print("Keyboard interrupt.")
                return

            except _pulsar.Interrupted:
                print("Pulsar Interrupted.")
                return

            except Exception as e:

                print(type(e))

                print("Exception:", e, flush=True)
                print("Will retry...", flush=True)

                time.sleep(4)
<|MERGE_RESOLUTION|>--- conflicted
+++ resolved
@@ -30,11 +30,8 @@
         })
 
         pulsar_host = params.get("pulsar_host", self.default_pulsar_host)
-<<<<<<< HEAD
         pulsar_api_key = params.get("pulsar_api_key", None)
-=======
         pulsar_listener = params.get("pulsar_listener", None)
->>>>>>> f350abb4
         log_level = params.get("log_level", LogLevel.INFO)
 
         self.pulsar_host = pulsar_host
@@ -42,16 +39,13 @@
             auth = pulsar.AuthenticationToken(pulsar_api_key)
             self.client = pulsar.Client(
             pulsar_host,
-<<<<<<< HEAD
             authentication=auth,
-=======
-            listener_name=pulsar_listener,
->>>>>>> f350abb4
             logger=pulsar.ConsoleLogger(log_level.to_pulsar())
             )
         else:
             self.client = pulsar.Client(
             pulsar_host,
+            listener_name=pulsar_listener,
             logger=pulsar.ConsoleLogger(log_level.to_pulsar())
             )
 
