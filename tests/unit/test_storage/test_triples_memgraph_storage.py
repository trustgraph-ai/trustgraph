"""
Tests for Memgraph triples storage service
"""

import pytest
from unittest.mock import MagicMock, patch

from trustgraph.storage.triples.memgraph.write import Processor
from trustgraph.schema import Value, Triple


class TestMemgraphStorageProcessor:
    """Test cases for Memgraph storage processor"""

    @pytest.fixture
    def mock_message(self):
        """Create a mock message for testing"""
        message = MagicMock()
        message.metadata = MagicMock()
        message.metadata.user = 'test_user'
        message.metadata.collection = 'test_collection'
        
        # Create a test triple
        triple = Triple(
            s=Value(value='http://example.com/subject', is_uri=True),
            p=Value(value='http://example.com/predicate', is_uri=True),
            o=Value(value='literal object', is_uri=False)
        )
        message.triples = [triple]
        
        return message

    @pytest.fixture
    def processor(self):
        """Create a processor instance for testing"""
        with patch('trustgraph.storage.triples.memgraph.write.GraphDatabase') as mock_graph_db:
            mock_driver = MagicMock()
            mock_session = MagicMock()
            mock_graph_db.driver.return_value = mock_driver
            mock_driver.session.return_value.__enter__.return_value = mock_session
            
            return Processor(
                taskgroup=MagicMock(),
                id='test-memgraph-storage',
                graph_host='bolt://localhost:7687',
                username='test_user',
                password='test_pass',
                database='test_db'
            )

    @patch('trustgraph.storage.triples.memgraph.write.GraphDatabase')
    def test_processor_initialization_with_defaults(self, mock_graph_db):
        """Test processor initialization with default parameters"""
        taskgroup_mock = MagicMock()
        mock_driver = MagicMock()
        mock_session = MagicMock()
        mock_graph_db.driver.return_value = mock_driver
        mock_driver.session.return_value.__enter__.return_value = mock_session
        
        processor = Processor(taskgroup=taskgroup_mock)
        
        assert processor.db == 'memgraph'
        mock_graph_db.driver.assert_called_once_with(
            'bolt://memgraph:7687',
            auth=('memgraph', 'password')
        )

    @patch('trustgraph.storage.triples.memgraph.write.GraphDatabase')
    def test_processor_initialization_with_custom_params(self, mock_graph_db):
        """Test processor initialization with custom parameters"""
        taskgroup_mock = MagicMock()
        mock_driver = MagicMock()
        mock_session = MagicMock()
        mock_graph_db.driver.return_value = mock_driver
        mock_driver.session.return_value.__enter__.return_value = mock_session
        
        processor = Processor(
            taskgroup=taskgroup_mock,
            graph_host='bolt://custom:7687',
            username='custom_user',
            password='custom_pass',
            database='custom_db'
        )
        
        assert processor.db == 'custom_db'
        mock_graph_db.driver.assert_called_once_with(
            'bolt://custom:7687',
            auth=('custom_user', 'custom_pass')
        )

    @patch('trustgraph.storage.triples.memgraph.write.GraphDatabase')
    def test_create_indexes_success(self, mock_graph_db):
        """Test successful index creation"""
        taskgroup_mock = MagicMock()
        mock_driver = MagicMock()
        mock_session = MagicMock()
        mock_graph_db.driver.return_value = mock_driver
        mock_driver.session.return_value.__enter__.return_value = mock_session
        
        processor = Processor(taskgroup=taskgroup_mock)
        
        # Verify index creation calls (now includes user/collection indexes)
        expected_calls = [
            "CREATE INDEX ON :Node",
            "CREATE INDEX ON :Node(uri)",
            "CREATE INDEX ON :Literal",
            "CREATE INDEX ON :Literal(value)",
            "CREATE INDEX ON :Node(user)",
            "CREATE INDEX ON :Node(collection)",
            "CREATE INDEX ON :Literal(user)",
            "CREATE INDEX ON :Literal(collection)"
        ]
        
        assert mock_session.run.call_count == len(expected_calls)
        for i, expected_call in enumerate(expected_calls):
            actual_call = mock_session.run.call_args_list[i][0][0]
            assert actual_call == expected_call

    @patch('trustgraph.storage.triples.memgraph.write.GraphDatabase')
    def test_create_indexes_with_exceptions(self, mock_graph_db):
        """Test index creation with exceptions (should be ignored)"""
        taskgroup_mock = MagicMock()
        mock_driver = MagicMock()
        mock_session = MagicMock()
        mock_graph_db.driver.return_value = mock_driver
        mock_driver.session.return_value.__enter__.return_value = mock_session
        
        # Make all index creation calls raise exceptions
        mock_session.run.side_effect = Exception("Index already exists")
        
        # Should not raise an exception
        processor = Processor(taskgroup=taskgroup_mock)
        
        # Verify all index creation calls were attempted (8 total)
        assert mock_session.run.call_count == 8

    def test_create_node(self, processor):
        """Test node creation"""
        test_uri = 'http://example.com/node'
        mock_result = MagicMock()
        mock_summary = MagicMock()
        mock_summary.counters.nodes_created = 1
        mock_summary.result_available_after = 10
        mock_result.summary = mock_summary
        
        processor.io.execute_query.return_value = mock_result
        
        processor.create_node(test_uri, "test_user", "test_collection")
        
        processor.io.execute_query.assert_called_once_with(
            "MERGE (n:Node {uri: $uri, user: $user, collection: $collection})",
            uri=test_uri,
            user="test_user",
            collection="test_collection",
            database_=processor.db
        )

    def test_create_literal(self, processor):
        """Test literal creation"""
        test_value = 'test literal value'
        mock_result = MagicMock()
        mock_summary = MagicMock()
        mock_summary.counters.nodes_created = 1
        mock_summary.result_available_after = 10
        mock_result.summary = mock_summary
        
        processor.io.execute_query.return_value = mock_result
        
        processor.create_literal(test_value, "test_user", "test_collection")
        
        processor.io.execute_query.assert_called_once_with(
            "MERGE (n:Literal {value: $value, user: $user, collection: $collection})",
            value=test_value,
            user="test_user",
            collection="test_collection",
            database_=processor.db
        )

    def test_relate_node(self, processor):
        """Test node-to-node relationship creation"""
        src_uri = 'http://example.com/src'
        pred_uri = 'http://example.com/pred'
        dest_uri = 'http://example.com/dest'
        
        mock_result = MagicMock()
        mock_summary = MagicMock()
        mock_summary.counters.nodes_created = 0
        mock_summary.result_available_after = 5
        mock_result.summary = mock_summary
        
        processor.io.execute_query.return_value = mock_result
        
        processor.relate_node(src_uri, pred_uri, dest_uri, "test_user", "test_collection")
        
        processor.io.execute_query.assert_called_once_with(
            "MATCH (src:Node {uri: $src, user: $user, collection: $collection}) "
            "MATCH (dest:Node {uri: $dest, user: $user, collection: $collection}) "
            "MERGE (src)-[:Rel {uri: $uri, user: $user, collection: $collection}]->(dest)",
            src=src_uri, dest=dest_uri, uri=pred_uri,
            user="test_user", collection="test_collection",
            database_=processor.db
        )

    def test_relate_literal(self, processor):
        """Test node-to-literal relationship creation"""
        src_uri = 'http://example.com/src'
        pred_uri = 'http://example.com/pred'
        literal_value = 'literal destination'
        
        mock_result = MagicMock()
        mock_summary = MagicMock()
        mock_summary.counters.nodes_created = 0
        mock_summary.result_available_after = 5
        mock_result.summary = mock_summary
        
        processor.io.execute_query.return_value = mock_result
        
        processor.relate_literal(src_uri, pred_uri, literal_value, "test_user", "test_collection")
        
        processor.io.execute_query.assert_called_once_with(
            "MATCH (src:Node {uri: $src, user: $user, collection: $collection}) "
            "MATCH (dest:Literal {value: $dest, user: $user, collection: $collection}) "
            "MERGE (src)-[:Rel {uri: $uri, user: $user, collection: $collection}]->(dest)",
            src=src_uri, dest=literal_value, uri=pred_uri,
            user="test_user", collection="test_collection",
            database_=processor.db
        )

    def test_create_triple_with_uri_object(self, processor):
        """Test triple creation with URI object"""
        mock_tx = MagicMock()
        
        triple = Triple(
            s=Value(value='http://example.com/subject', is_uri=True),
            p=Value(value='http://example.com/predicate', is_uri=True),
            o=Value(value='http://example.com/object', is_uri=True)
        )
        
        processor.create_triple(mock_tx, triple, "test_user", "test_collection")
        
        # Verify transaction calls
        expected_calls = [
            # Create subject node
            ("MERGE (n:Node {uri: $uri, user: $user, collection: $collection})", 
             {'uri': 'http://example.com/subject', 'user': 'test_user', 'collection': 'test_collection'}),
            # Create object node  
            ("MERGE (n:Node {uri: $uri, user: $user, collection: $collection})", 
             {'uri': 'http://example.com/object', 'user': 'test_user', 'collection': 'test_collection'}),
            # Create relationship
            ("MATCH (src:Node {uri: $src, user: $user, collection: $collection}) "
             "MATCH (dest:Node {uri: $dest, user: $user, collection: $collection}) "
             "MERGE (src)-[:Rel {uri: $uri, user: $user, collection: $collection}]->(dest)",
             {'src': 'http://example.com/subject', 'dest': 'http://example.com/object', 'uri': 'http://example.com/predicate',
              'user': 'test_user', 'collection': 'test_collection'})
        ]
        
        assert mock_tx.run.call_count == 3
        for i, (expected_query, expected_params) in enumerate(expected_calls):
            actual_call = mock_tx.run.call_args_list[i]
            assert actual_call[0][0] == expected_query
            assert actual_call[1] == expected_params

    def test_create_triple_with_literal_object(self, processor):
        """Test triple creation with literal object"""
        mock_tx = MagicMock()
        
        triple = Triple(
            s=Value(value='http://example.com/subject', is_uri=True),
            p=Value(value='http://example.com/predicate', is_uri=True),
            o=Value(value='literal object', is_uri=False)
        )
        
        processor.create_triple(mock_tx, triple, "test_user", "test_collection")
        
        # Verify transaction calls
        expected_calls = [
            # Create subject node
            ("MERGE (n:Node {uri: $uri, user: $user, collection: $collection})", 
             {'uri': 'http://example.com/subject', 'user': 'test_user', 'collection': 'test_collection'}),
            # Create literal object
            ("MERGE (n:Literal {value: $value, user: $user, collection: $collection})", 
             {'value': 'literal object', 'user': 'test_user', 'collection': 'test_collection'}),
            # Create relationship
            ("MATCH (src:Node {uri: $src, user: $user, collection: $collection}) "
             "MATCH (dest:Literal {value: $dest, user: $user, collection: $collection}) "
             "MERGE (src)-[:Rel {uri: $uri, user: $user, collection: $collection}]->(dest)",
             {'src': 'http://example.com/subject', 'dest': 'literal object', 'uri': 'http://example.com/predicate',
              'user': 'test_user', 'collection': 'test_collection'})
        ]
        
        assert mock_tx.run.call_count == 3
        for i, (expected_query, expected_params) in enumerate(expected_calls):
            actual_call = mock_tx.run.call_args_list[i]
            assert actual_call[0][0] == expected_query
            assert actual_call[1] == expected_params

    @pytest.mark.asyncio
    async def test_store_triples_single_triple(self, processor, mock_message):
        """Test storing a single triple"""
        # Mock the execute_query method used by the direct methods
        mock_result = MagicMock()
        mock_summary = MagicMock()
        mock_summary.counters.nodes_created = 1
        mock_summary.result_available_after = 10
        mock_result.summary = mock_summary
        processor.io.execute_query.return_value = mock_result
        
        # Reset the mock to clear initialization calls
        processor.io.execute_query.reset_mock()
        
        # Mock collection_exists to bypass validation in unit tests

        
<<<<<<< HEAD
        # Verify execute_query was called for create_node, create_literal, and relate_literal
        # (since mock_message has a literal object)
        assert processor.io.execute_query.call_count == 3
        
=======
        with patch.object(processor, 'collection_exists', return_value=True):

        
            await processor.store_triples(mock_message)
        
        # Verify execute_query was called for create_node, create_literal, and relate_literal
        # (since mock_message has a literal object)
        assert processor.io.execute_query.call_count == 3
        
>>>>>>> 09930bdb
        # Verify user/collection parameters were included
        for call in processor.io.execute_query.call_args_list:
            call_kwargs = call.kwargs if hasattr(call, 'kwargs') else call[1]
            assert 'user' in call_kwargs
            assert 'collection' in call_kwargs

    @pytest.mark.asyncio
    async def test_store_triples_multiple_triples(self, processor):
        """Test storing multiple triples"""
        # Mock the execute_query method used by the direct methods
        mock_result = MagicMock()
        mock_summary = MagicMock()
        mock_summary.counters.nodes_created = 1
        mock_summary.result_available_after = 10
        mock_result.summary = mock_summary
        processor.io.execute_query.return_value = mock_result
        
        # Reset the mock to clear initialization calls
        processor.io.execute_query.reset_mock()
        
        # Create message with multiple triples
        message = MagicMock()
        message.metadata = MagicMock()
        message.metadata.user = 'test_user'
        message.metadata.collection = 'test_collection'
        
        triple1 = Triple(
            s=Value(value='http://example.com/subject1', is_uri=True),
            p=Value(value='http://example.com/predicate1', is_uri=True),
            o=Value(value='literal object1', is_uri=False)
        )
        triple2 = Triple(
            s=Value(value='http://example.com/subject2', is_uri=True),
            p=Value(value='http://example.com/predicate2', is_uri=True),
            o=Value(value='http://example.com/object2', is_uri=True)
        )
        message.triples = [triple1, triple2]
        
        # Mock collection_exists to bypass validation in unit tests

        
        with patch.object(processor, 'collection_exists', return_value=True):

        
<<<<<<< HEAD
=======
            await processor.store_triples(message)
        
>>>>>>> 09930bdb
        # Verify execute_query was called:
        # Triple1: create_node(s) + create_literal(o) + relate_literal = 3 calls
        # Triple2: create_node(s) + create_node(o) + relate_node = 3 calls
        # Total: 6 calls
        assert processor.io.execute_query.call_count == 6
        
        # Verify user/collection parameters were included in all calls
        for call in processor.io.execute_query.call_args_list:
            call_kwargs = call.kwargs if hasattr(call, 'kwargs') else call[1]
            assert call_kwargs['user'] == 'test_user'
            assert call_kwargs['collection'] == 'test_collection'

    @pytest.mark.asyncio
    async def test_store_triples_empty_list(self, processor):
        """Test storing empty triples list"""
        mock_session = MagicMock()
        processor.io.session.return_value.__enter__.return_value = mock_session
        
        # Reset the mock to clear the initialization call
        processor.io.session.reset_mock()
        
        message = MagicMock()
        message.metadata = MagicMock()
        message.metadata.user = 'test_user'
        message.metadata.collection = 'test_collection'
        message.triples = []
        
        # Mock collection_exists to bypass validation in unit tests

        
        with patch.object(processor, 'collection_exists', return_value=True):

        
            await processor.store_triples(message)
        
        # Verify no session calls were made (no triples to process)
        processor.io.session.assert_not_called()
        
        # Verify no execute_write calls were made
        mock_session.execute_write.assert_not_called()

    def test_add_args_method(self):
        """Test that add_args properly configures argument parser"""
        from argparse import ArgumentParser
        from unittest.mock import patch
        
        parser = ArgumentParser()
        
        # Mock the parent class add_args method
        with patch('trustgraph.storage.triples.memgraph.write.TriplesStoreService.add_args') as mock_parent_add_args:
            Processor.add_args(parser)
            
            # Verify parent add_args was called
            mock_parent_add_args.assert_called_once()
        
        # Verify our specific arguments were added
        # Parse empty args to check defaults
        args = parser.parse_args([])
        
        assert hasattr(args, 'graph_host')
        assert args.graph_host == 'bolt://memgraph:7687'
        assert hasattr(args, 'username')
        assert args.username == 'memgraph'
        assert hasattr(args, 'password')
        assert args.password == 'password'
        assert hasattr(args, 'database')
        assert args.database == 'memgraph'

    def test_add_args_with_custom_values(self):
        """Test add_args with custom command line values"""
        from argparse import ArgumentParser
        from unittest.mock import patch
        
        parser = ArgumentParser()
        
        with patch('trustgraph.storage.triples.memgraph.write.TriplesStoreService.add_args'):
            Processor.add_args(parser)
        
        # Test parsing with custom values
        args = parser.parse_args([
            '--graph-host', 'bolt://custom:7687',
            '--username', 'custom_user',
            '--password', 'custom_pass',
            '--database', 'custom_db'
        ])
        
        assert args.graph_host == 'bolt://custom:7687'
        assert args.username == 'custom_user'
        assert args.password == 'custom_pass'
        assert args.database == 'custom_db'

    def test_add_args_short_form(self):
        """Test add_args with short form arguments"""
        from argparse import ArgumentParser
        from unittest.mock import patch
        
        parser = ArgumentParser()
        
        with patch('trustgraph.storage.triples.memgraph.write.TriplesStoreService.add_args'):
            Processor.add_args(parser)
        
        # Test parsing with short form
        args = parser.parse_args(['-g', 'bolt://short:7687'])
        
        assert args.graph_host == 'bolt://short:7687'

    @patch('trustgraph.storage.triples.memgraph.write.Processor.launch')
    def test_run_function(self, mock_launch):
        """Test the run function calls Processor.launch with correct parameters"""
        from trustgraph.storage.triples.memgraph.write import run, default_ident
        
        run()
        
        mock_launch.assert_called_once_with(
            default_ident,
            "\nGraph writer.  Input is graph edge.  Writes edges to Memgraph.\n"
        )<|MERGE_RESOLUTION|>--- conflicted
+++ resolved
@@ -311,22 +311,15 @@
         # Mock collection_exists to bypass validation in unit tests
 
         
-<<<<<<< HEAD
+        with patch.object(processor, 'collection_exists', return_value=True):
+
+        
+            await processor.store_triples(mock_message)
+        
         # Verify execute_query was called for create_node, create_literal, and relate_literal
         # (since mock_message has a literal object)
         assert processor.io.execute_query.call_count == 3
         
-=======
-        with patch.object(processor, 'collection_exists', return_value=True):
-
-        
-            await processor.store_triples(mock_message)
-        
-        # Verify execute_query was called for create_node, create_literal, and relate_literal
-        # (since mock_message has a literal object)
-        assert processor.io.execute_query.call_count == 3
-        
->>>>>>> 09930bdb
         # Verify user/collection parameters were included
         for call in processor.io.execute_query.call_args_list:
             call_kwargs = call.kwargs if hasattr(call, 'kwargs') else call[1]
@@ -371,11 +364,8 @@
         with patch.object(processor, 'collection_exists', return_value=True):
 
         
-<<<<<<< HEAD
-=======
             await processor.store_triples(message)
         
->>>>>>> 09930bdb
         # Verify execute_query was called:
         # Triple1: create_node(s) + create_literal(o) + relate_literal = 3 calls
         # Triple2: create_node(s) + create_node(o) + relate_node = 3 calls
