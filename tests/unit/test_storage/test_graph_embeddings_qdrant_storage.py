"""
Unit tests for trustgraph.storage.graph_embeddings.qdrant.write
Starting small with a single test to verify basic functionality
"""

import pytest
from unittest.mock import AsyncMock, MagicMock, patch
from unittest import IsolatedAsyncioTestCase

# Import the service under test
from trustgraph.storage.graph_embeddings.qdrant.write import Processor


class TestQdrantGraphEmbeddingsStorage(IsolatedAsyncioTestCase):
    """Test Qdrant graph embeddings storage functionality"""

    @patch('trustgraph.storage.graph_embeddings.qdrant.write.QdrantClient')
    @patch('trustgraph.base.GraphEmbeddingsStoreService.__init__')
    async def test_processor_initialization_basic(self, mock_base_init, mock_qdrant_client):
        """Test basic Qdrant processor initialization"""
        # Arrange
        mock_base_init.return_value = None
        mock_qdrant_instance = MagicMock()
        mock_qdrant_client.return_value = mock_qdrant_instance
        
        config = {
            'store_uri': 'http://localhost:6333',
            'api_key': 'test-api-key',
            'taskgroup': AsyncMock(),
            'id': 'test-qdrant-processor'
        }

        # Act
        processor = Processor(**config)

        # Assert
        # Verify base class initialization was called
        mock_base_init.assert_called_once()
        
        # Verify QdrantClient was created with correct parameters
        mock_qdrant_client.assert_called_once_with(url='http://localhost:6333', api_key='test-api-key')
        
        # Verify processor attributes
        assert hasattr(processor, 'qdrant')
        assert processor.qdrant == mock_qdrant_instance

    @patch('trustgraph.storage.graph_embeddings.qdrant.write.QdrantClient')
    @patch('trustgraph.base.GraphEmbeddingsStoreService.__init__')
    async def test_get_collection_validates_existence(self, mock_base_init, mock_qdrant_client):
        """Test get_collection validates that collection exists"""
        # Arrange
        mock_base_init.return_value = None
        mock_qdrant_instance = MagicMock()
        mock_qdrant_instance.collection_exists.return_value = False
        mock_qdrant_client.return_value = mock_qdrant_instance

        config = {
            'store_uri': 'http://localhost:6333',
            'api_key': 'test-api-key',
            'taskgroup': AsyncMock(),
            'id': 'test-qdrant-processor'
        }

        processor = Processor(**config)

<<<<<<< HEAD
        # Assert
        expected_name = 't_test_user_test_collection'
        assert collection_name == expected_name
        assert processor.last_collection == expected_name
        
        # Verify collection existence check and creation
        mock_qdrant_instance.collection_exists.assert_called_once_with(expected_name)
        mock_qdrant_instance.create_collection.assert_called_once()
        
        # Verify create_collection was called with correct parameters
        create_call_args = mock_qdrant_instance.create_collection.call_args
        assert create_call_args[1]['collection_name'] == expected_name
=======
        # Act & Assert
        with pytest.raises(ValueError, match="Collection .* does not exist"):
            processor.get_collection(user='test_user', collection='test_collection')
>>>>>>> 09930bdb

    @patch('trustgraph.storage.graph_embeddings.qdrant.write.QdrantClient')
    @patch('trustgraph.storage.graph_embeddings.qdrant.write.uuid')
    @patch('trustgraph.base.GraphEmbeddingsStoreService.__init__')
    async def test_store_graph_embeddings_basic(self, mock_base_init, mock_uuid, mock_qdrant_client):
        """Test storing graph embeddings with basic message"""
        # Arrange
        mock_base_init.return_value = None
        mock_qdrant_instance = MagicMock()
        mock_qdrant_instance.collection_exists.return_value = True  # Collection already exists
        mock_qdrant_client.return_value = mock_qdrant_instance
        mock_uuid.uuid4.return_value.return_value = 'test-uuid-123'
        
        config = {
            'store_uri': 'http://localhost:6333',
            'api_key': 'test-api-key',
            'taskgroup': AsyncMock(),
            'id': 'test-qdrant-processor'
        }

        processor = Processor(**config)
        
        # Create mock message with entities and vectors
        mock_message = MagicMock()
        mock_message.metadata.user = 'test_user'
        mock_message.metadata.collection = 'test_collection'
        
        mock_entity = MagicMock()
        mock_entity.entity.value = 'test_entity'
        mock_entity.vectors = [[0.1, 0.2, 0.3]]  # Single vector with 3 dimensions
        
        mock_message.entities = [mock_entity]
        
        # Act
        await processor.store_graph_embeddings(mock_message)

        # Assert
        # Verify collection existence was checked
        expected_collection = 't_test_user_test_collection'
        mock_qdrant_instance.collection_exists.assert_called_once_with(expected_collection)
        
        # Verify upsert was called
        mock_qdrant_instance.upsert.assert_called_once()
        
        # Verify upsert parameters
        upsert_call_args = mock_qdrant_instance.upsert.call_args
        assert upsert_call_args[1]['collection_name'] == expected_collection
        assert len(upsert_call_args[1]['points']) == 1
        
        point = upsert_call_args[1]['points'][0]
        assert point.vector == [0.1, 0.2, 0.3]
        assert point.payload['entity'] == 'test_entity'

    @patch('trustgraph.storage.graph_embeddings.qdrant.write.QdrantClient')
    @patch('trustgraph.base.GraphEmbeddingsStoreService.__init__')
    async def test_get_collection_uses_existing_collection(self, mock_base_init, mock_qdrant_client):
        """Test get_collection uses existing collection without creating new one"""
        # Arrange
        mock_base_init.return_value = None
        mock_qdrant_instance = MagicMock()
        mock_qdrant_instance.collection_exists.return_value = True  # Collection exists
        mock_qdrant_client.return_value = mock_qdrant_instance

        config = {
            'store_uri': 'http://localhost:6333',
            'api_key': 'test-api-key',
            'taskgroup': AsyncMock(),
            'id': 'test-qdrant-processor'
        }

        processor = Processor(**config)

        # Act
        collection_name = processor.get_collection(user='existing_user', collection='existing_collection')

        # Assert
        expected_name = 't_existing_user_existing_collection'
        assert collection_name == expected_name

        # Verify collection existence check was performed
        mock_qdrant_instance.collection_exists.assert_called_once_with(expected_name)
        # Verify create_collection was NOT called
        mock_qdrant_instance.create_collection.assert_not_called()

    @patch('trustgraph.storage.graph_embeddings.qdrant.write.QdrantClient')
    @patch('trustgraph.base.GraphEmbeddingsStoreService.__init__')
    async def test_get_collection_validates_on_each_call(self, mock_base_init, mock_qdrant_client):
        """Test get_collection validates collection existence on each call"""
        # Arrange
        mock_base_init.return_value = None
        mock_qdrant_instance = MagicMock()
        mock_qdrant_instance.collection_exists.return_value = True
        mock_qdrant_client.return_value = mock_qdrant_instance

        config = {
            'store_uri': 'http://localhost:6333',
            'api_key': 'test-api-key',
            'taskgroup': AsyncMock(),
            'id': 'test-qdrant-processor'
        }

        processor = Processor(**config)

        # First call
        collection_name1 = processor.get_collection(user='cache_user', collection='cache_collection')

        # Reset mock to track second call
        mock_qdrant_instance.reset_mock()
        mock_qdrant_instance.collection_exists.return_value = True

        # Act - Second call with same parameters
        collection_name2 = processor.get_collection(user='cache_user', collection='cache_collection')

        # Assert
        expected_name = 't_cache_user_cache_collection'
        assert collection_name1 == expected_name
        assert collection_name2 == expected_name

        # Verify collection existence check happens on each call
        mock_qdrant_instance.collection_exists.assert_called_once_with(expected_name)
        mock_qdrant_instance.create_collection.assert_not_called()

    @patch('trustgraph.storage.graph_embeddings.qdrant.write.QdrantClient')
    @patch('trustgraph.base.GraphEmbeddingsStoreService.__init__')
    async def test_get_collection_creation_exception(self, mock_base_init, mock_qdrant_client):
        """Test get_collection raises ValueError when collection doesn't exist"""
        # Arrange
        mock_base_init.return_value = None
        mock_qdrant_instance = MagicMock()
        mock_qdrant_instance.collection_exists.return_value = False
        mock_qdrant_client.return_value = mock_qdrant_instance

        config = {
            'store_uri': 'http://localhost:6333',
            'api_key': 'test-api-key',
            'taskgroup': AsyncMock(),
            'id': 'test-qdrant-processor'
        }

        processor = Processor(**config)

        # Act & Assert
        with pytest.raises(ValueError, match="Collection .* does not exist"):
            processor.get_collection(user='error_user', collection='error_collection')

    @patch('trustgraph.storage.graph_embeddings.qdrant.write.QdrantClient')
    @patch('trustgraph.storage.graph_embeddings.qdrant.write.uuid')
    @patch('trustgraph.base.GraphEmbeddingsStoreService.__init__')
    async def test_store_graph_embeddings_multiple_entities(self, mock_base_init, mock_uuid, mock_qdrant_client):
        """Test storing graph embeddings with multiple entities"""
        # Arrange
        mock_base_init.return_value = None
        mock_qdrant_instance = MagicMock()
        mock_qdrant_instance.collection_exists.return_value = True
        mock_qdrant_client.return_value = mock_qdrant_instance
        mock_uuid.uuid4.return_value.return_value = 'test-uuid'
        
        config = {
            'store_uri': 'http://localhost:6333',
            'api_key': 'test-api-key',
            'taskgroup': AsyncMock(),
            'id': 'test-qdrant-processor'
        }

        processor = Processor(**config)
        
        # Create mock message with multiple entities
        mock_message = MagicMock()
        mock_message.metadata.user = 'multi_user'
        mock_message.metadata.collection = 'multi_collection'
        
        mock_entity1 = MagicMock()
        mock_entity1.entity.value = 'entity_one'
        mock_entity1.vectors = [[0.1, 0.2]]
        
        mock_entity2 = MagicMock()
        mock_entity2.entity.value = 'entity_two'
        mock_entity2.vectors = [[0.3, 0.4]]
        
        mock_message.entities = [mock_entity1, mock_entity2]
        
        # Act
        await processor.store_graph_embeddings(mock_message)

        # Assert
        # Should be called twice (once per entity)
        assert mock_qdrant_instance.upsert.call_count == 2
        
        # Verify both entities were processed
        upsert_calls = mock_qdrant_instance.upsert.call_args_list
        
        # First entity
        first_call = upsert_calls[0]
        first_point = first_call[1]['points'][0]
        assert first_point.vector == [0.1, 0.2]
        assert first_point.payload['entity'] == 'entity_one'
        
        # Second entity
        second_call = upsert_calls[1]
        second_point = second_call[1]['points'][0]
        assert second_point.vector == [0.3, 0.4]
        assert second_point.payload['entity'] == 'entity_two'

    @patch('trustgraph.storage.graph_embeddings.qdrant.write.QdrantClient')
    @patch('trustgraph.storage.graph_embeddings.qdrant.write.uuid')
    @patch('trustgraph.base.GraphEmbeddingsStoreService.__init__')
    async def test_store_graph_embeddings_multiple_vectors_per_entity(self, mock_base_init, mock_uuid, mock_qdrant_client):
        """Test storing graph embeddings with multiple vectors per entity"""
        # Arrange
        mock_base_init.return_value = None
        mock_qdrant_instance = MagicMock()
        mock_qdrant_instance.collection_exists.return_value = True
        mock_qdrant_client.return_value = mock_qdrant_instance
        mock_uuid.uuid4.return_value.return_value = 'test-uuid'
        
        config = {
            'store_uri': 'http://localhost:6333',
            'api_key': 'test-api-key',
            'taskgroup': AsyncMock(),
            'id': 'test-qdrant-processor'
        }

        processor = Processor(**config)
        
        # Create mock message with entity having multiple vectors
        mock_message = MagicMock()
        mock_message.metadata.user = 'vector_user'
        mock_message.metadata.collection = 'vector_collection'
        
        mock_entity = MagicMock()
        mock_entity.entity.value = 'multi_vector_entity'
        mock_entity.vectors = [
            [0.1, 0.2, 0.3],
            [0.4, 0.5, 0.6],
            [0.7, 0.8, 0.9]
        ]
        
        mock_message.entities = [mock_entity]
        
        # Act
        await processor.store_graph_embeddings(mock_message)

        # Assert
        # Should be called 3 times (once per vector)
        assert mock_qdrant_instance.upsert.call_count == 3
        
        # Verify all vectors were processed
        upsert_calls = mock_qdrant_instance.upsert.call_args_list
        
        expected_vectors = [
            [0.1, 0.2, 0.3],
            [0.4, 0.5, 0.6], 
            [0.7, 0.8, 0.9]
        ]
        
        for i, call in enumerate(upsert_calls):
            point = call[1]['points'][0]
            assert point.vector == expected_vectors[i]
            assert point.payload['entity'] == 'multi_vector_entity'

    @patch('trustgraph.storage.graph_embeddings.qdrant.write.QdrantClient')
    @patch('trustgraph.base.GraphEmbeddingsStoreService.__init__')
    async def test_store_graph_embeddings_empty_entity_value(self, mock_base_init, mock_qdrant_client):
        """Test storing graph embeddings skips empty entity values"""
        # Arrange
        mock_base_init.return_value = None
        mock_qdrant_instance = MagicMock()
        mock_qdrant_client.return_value = mock_qdrant_instance
        
        config = {
            'store_uri': 'http://localhost:6333',
            'api_key': 'test-api-key',
            'taskgroup': AsyncMock(),
            'id': 'test-qdrant-processor'
        }

        processor = Processor(**config)
        
        # Create mock message with empty entity value
        mock_message = MagicMock()
        mock_message.metadata.user = 'empty_user'
        mock_message.metadata.collection = 'empty_collection'
        
        mock_entity_empty = MagicMock()
        mock_entity_empty.entity.value = ""  # Empty string
        mock_entity_empty.vectors = [[0.1, 0.2]]
        
        mock_entity_none = MagicMock()
        mock_entity_none.entity.value = None  # None value
        mock_entity_none.vectors = [[0.3, 0.4]]
        
        mock_message.entities = [mock_entity_empty, mock_entity_none]
        
        # Act
        await processor.store_graph_embeddings(mock_message)

        # Assert
        # Should not call upsert for empty entities
        mock_qdrant_instance.upsert.assert_not_called()
        mock_qdrant_instance.collection_exists.assert_not_called()

    @patch('trustgraph.storage.graph_embeddings.qdrant.write.QdrantClient')
    @patch('trustgraph.base.GraphEmbeddingsStoreService.__init__')
    async def test_processor_initialization_with_defaults(self, mock_base_init, mock_qdrant_client):
        """Test processor initialization with default values"""
        # Arrange
        mock_base_init.return_value = None
        mock_qdrant_instance = MagicMock()
        mock_qdrant_client.return_value = mock_qdrant_instance
        
        config = {
            'taskgroup': AsyncMock(),
            'id': 'test-qdrant-processor'
            # No store_uri or api_key provided - should use defaults
        }

        # Act
        processor = Processor(**config)

        # Assert
        # Verify QdrantClient was created with default URI and None API key
        mock_qdrant_client.assert_called_once_with(url='http://localhost:6333', api_key=None)

    @patch('trustgraph.storage.graph_embeddings.qdrant.write.QdrantClient')
    @patch('trustgraph.base.GraphEmbeddingsStoreService.__init__')
    async def test_add_args_calls_parent(self, mock_base_init, mock_qdrant_client):
        """Test that add_args() calls parent add_args method"""
        # Arrange
        mock_base_init.return_value = None
        mock_qdrant_client.return_value = MagicMock()
        mock_parser = MagicMock()
        
        # Act
        with patch('trustgraph.base.GraphEmbeddingsStoreService.add_args') as mock_parent_add_args:
            Processor.add_args(mock_parser)

        # Assert
        mock_parent_add_args.assert_called_once_with(mock_parser)
        
        # Verify processor-specific arguments were added
        assert mock_parser.add_argument.call_count >= 2  # At least store-uri and api-key


if __name__ == '__main__':
    pytest.main([__file__])<|MERGE_RESOLUTION|>--- conflicted
+++ resolved
@@ -63,24 +63,9 @@
 
         processor = Processor(**config)
 
-<<<<<<< HEAD
-        # Assert
-        expected_name = 't_test_user_test_collection'
-        assert collection_name == expected_name
-        assert processor.last_collection == expected_name
-        
-        # Verify collection existence check and creation
-        mock_qdrant_instance.collection_exists.assert_called_once_with(expected_name)
-        mock_qdrant_instance.create_collection.assert_called_once()
-        
-        # Verify create_collection was called with correct parameters
-        create_call_args = mock_qdrant_instance.create_collection.call_args
-        assert create_call_args[1]['collection_name'] == expected_name
-=======
         # Act & Assert
         with pytest.raises(ValueError, match="Collection .* does not exist"):
             processor.get_collection(user='test_user', collection='test_collection')
->>>>>>> 09930bdb
 
     @patch('trustgraph.storage.graph_embeddings.qdrant.write.QdrantClient')
     @patch('trustgraph.storage.graph_embeddings.qdrant.write.uuid')
